/*
 * Unit tests for table tennis related functionalities
 * residing in src/table_tennis.cpp
 *
 * The aims are
 *
 * 1. Check if ball functions in Table Tennis class are working well:
 *    - check if ball touches ground, hits table, etc.
 * 2. Check if the Table Tennis Player works as it should:
 *    - ball estimation
 *    - ball prediction
 *    - trajectory generation
 *
 * table_tennis.cpp
 *
 *  Created on: Feb 2, 2017
 *      Author: okoc
 */

#ifndef BOOST_TEST_MODULE
#define BOOST_TEST_MODULE test_table_tennis
#endif

#include <boost/test/unit_test.hpp>
#include <boost/test/data/test_case.hpp>
#include <boost/test/data/monomorphic.hpp>
#include <armadillo>
#include "player.hpp"
#include "constants.h"
#include "tabletennis.h"
#include "kinematics.hpp"
#include "kalman.h"

using namespace arma;
namespace data = boost::unit_test::data;

/*
 * Initialize robot posture
 */
inline void init_posture(vec7 & q0, int posture) {

	rowvec qinit;
	switch (posture) {
	case 0: // right
		qinit << 1.0 << -0.2 << -0.1 << 1.8 << -1.57 << 0.1 << 0.3 << endr;
		break;
	case 1: // center
		qinit << 0.0 << 0.0 << 0.0 << 1.5 << -1.75 << 0.0 << 0.0 << endr;
		break;
	case 2: // left
		qinit << -1.0 << 0.0 << 0.0 << 1.5 << -1.57 << 0.1 << 0.3 << endr;
		break;
	default: // default is the right side
		qinit << 1.0 << -0.2 << -0.1 << 1.8 << -1.57 << 0.1 << 0.3 << endr;
		break;
	}
	q0 = qinit.t();
}

<<<<<<< HEAD
algo algs[] = {FIXED, VHP, LAZY};

/*
 * Testing whether the ball can be returned to the opponents court
 *
 * Comment from Raffi:
 *

    so if you know what those numbers should be for each algorithm

    you can add their expected values in the algs as parameters of a std::tuple
    (or a combination of boost.test datasets with the join operator
    http://www.boost.org/doc/libs/1_64_0/libs/test/doc/html/boost_test/tests_organization/
    test_cases/test_case_generation/operations.html
    #boost_test.tests_organization.test_cases.test_case_generation.operations.joins).
    and add a check on the excepted value inside the unit test

    It would mean that the seed is fixed.
 *
 *
 */
/*
BOOST_DATA_TEST_CASE(test_land_mpc, data::make(algs), alg) {

	std::cout << "Running MPC Test..." << std::endl;
	double Tmax = 1.0, lb[2*NDOF+1], ub[2*NDOF+1];
	set_bounds(lb,ub,0.01,Tmax);
	vec7 lbvec(lb); vec7 ubvec(ub);
	TableTennis tt;
	int num_trials = 1;
	int num_lands = 0;
	int num_misses = 0;
	int num_not_valid = 0;
	//arma_rng::set_seed_random();
	arma_rng::set_seed(0);
	vec7 q0;
	double std_noise = 0.001;
	double std_model = 0.3;
	init_posture(q0,2);
	joint qact = {q0, zeros<vec>(7), zeros<vec>(7)};
	vec3 obs;
	EKF filter = init_filter(std_model,std_noise);
	Player robot = Player(q0,filter,alg,true,0);
	int N = 2000;
	joint qdes = qact;
	racket robot_racket;

	for (int n = 0; n < num_trials; n++) { // for each trial
		tt = TableTennis(true,true);
		std::cout << "Trial: " << n+1 << std::endl;
		tt.set_ball_gun(0.05,2);
		robot.reset_filter(std_model,std_noise);
		for (int i = 0; i < N; i++) { // one trial
			obs = tt.get_ball_position() + std_noise * randn<vec>(3);
			robot.play(qact, obs, qdes);
			calc_racket_state(qdes,robot_racket);
			tt.integrate_ball_state(robot_racket,DT);
			qact.q = qdes.q;
			qact.qd = qdes.qd;
		}
		if (tt.has_landed()) {
			num_lands++;
		}
		else if (!tt.is_legal_ball())
			num_not_valid++;
		else
			num_misses++;
	}
	std::cout << "======================================================" << endl;
	std::cout << "Out of " << num_trials << " trials, "
			<< num_lands << " lands, " << num_not_valid <<
			" not valid balls, " << num_misses << " misses!" <<std::endl;
	std::cout << "======================================================" << endl;
}*/
=======
//algo algs[] = {VHP};
//
///*
// * Testing whether the ball can be returned to the opponents court
// *
// */
//BOOST_DATA_TEST_CASE(test_land_mpc, data::make(algs), alg) {
//
//	std::cout << "Running MPC Test..." << std::endl;
//	double Tmax = 1.0, lb[2*NDOF+1], ub[2*NDOF+1];
//	set_bounds(lb,ub,0.01,Tmax);
//	vec7 lbvec(lb); vec7 ubvec(ub);
//	TableTennis tt;
//	int num_trials = 1;
//	int num_lands = 0;
//	int num_misses = 0;
//	int num_not_valid = 0;
//	//arma_rng::set_seed_random();
//	arma_rng::set_seed(0);
//	joint qact;
//	double std_noise = 0.001;
//	double std_model = 0.3;
//	init_posture(qact.q,2);
//	vec3 obs;
//	EKF filter = init_filter(std_model,std_noise);
//	Player robot = Player(qact.q,filter,alg,true,0);
//	int N = 2000;
//	joint qdes;
//  qdes.q = qact.q;
//	racket robot_racket;
//
//	for (int n = 0; n < num_trials; n++) { // for each trial
//		tt = TableTennis(true,true);
//		std::cout << "Trial: " << n+1 << std::endl;
//		tt.set_ball_gun(0.05,2);
//		robot.reset_filter(std_model,std_noise);
//		for (int i = 0; i < N; i++) { // one trial
//			obs = tt.get_ball_position() + std_noise * randn<vec>(3);
//			robot.play(qact, obs, qdes);
//			calc_racket_state(qdes,robot_racket);
//			tt.integrate_ball_state(robot_racket,DT);
//			qact.q = qdes.q;
//			qact.qd = qdes.qd;
//		}
//		if (tt.has_landed()) {
//			num_lands++;
//		}
//		else if (!tt.is_legal_ball())
//			num_not_valid++;
//		else
//			num_misses++;
//	}
//	std::cout << "======================================================" << endl;
//	std::cout << "Out of " << num_trials << " trials, "
//			<< num_lands << " lands, " << num_not_valid <<
//			" not valid balls, " << num_misses << " misses!" <<std::endl;
//	std::cout << "======================================================" << endl;
//}
>>>>>>> fe636387

algo algs[] = {LAZY};
/*
 * Testing whether the ball can be returned to the opponents court
 */
BOOST_DATA_TEST_CASE(test_land, data::make(algs), alg) {

	std::cout << "Testing Robot Ball Landing" << std::endl;

	double Tmax = 1.0, lb[2*NDOF+1], ub[2*NDOF+1];
	set_bounds(lb,ub,0.01,Tmax);
	vec7 lbvec(lb); vec7 ubvec(ub);
	TableTennis tt = TableTennis(false,true);
	//arma_rng::set_seed_random();
	arma_rng::set_seed(5);
	tt.set_ball_gun(0.05,1); // init ball on the centre
	double std_obs = 0.000; // std of the noisy observations
	joint qact;
	init_posture(qact.q,0);
	vec3 obs;
	EKF filter = init_filter(0.03,std_obs);
	Player robot = Player(qact.q,filter,alg,false,2);

	int N = 2000;
	joint qdes;
	qdes.q = qact.q;
	racket robot_racket;
	mat Qdes = zeros<mat>(NDOF,N);
	for (int i = 0; i < N; i++) {
		obs = tt.get_ball_position() + std_obs * randn<vec>(3);
		robot.play(qact, obs, qdes);
		//robot.cheat(qact, tt.get_ball_state(), qdes);
		Qdes.col(i) = qdes.q;
		calc_racket_state(qdes,robot_racket);
		//cout << "robot ball dist\t" << norm(robot_racket.pos - tt.get_ball_position()) << endl;
		tt.integrate_ball_state(robot_racket,DT);
		//usleep(DT*1e6);
		qact.q = qdes.q;
		qact.qd = qdes.qd;
	}
	//cout << max(Qdes,1) << endl;
	std::cout << "Testing joint limits as well...\n";
	BOOST_TEST(all(max(Qdes,1) < ubvec));
	BOOST_TEST(all(min(Qdes,1) > lbvec));
	BOOST_TEST(tt.has_landed());
	std::cout << "******************************************************" << std::endl;
}

/*
 * Testing whether table tennis ball bounces on table and touches the ground
 */
BOOST_AUTO_TEST_CASE( test_touch_ground ) {

	std::cout << std::endl << "Testing table tennis ball hitting ground..." << std::endl;
	TableTennis tt = TableTennis();

	int N = 200;
	double dt = 0.01;
	tt.set_ball_gun(0.2);
	for (int i = 0; i < N; i++) {
		tt.integrate_ball_state(dt);
	}

	vec3 ball_pos = tt.get_ball_position();
	BOOST_TEST(ball_pos(Z) == floor_level, boost::test_tools::tolerance(0.01));
}

/*
 * Testing whether the errors in the EKF filter estimate
 * are shrinking
 *
 */
BOOST_AUTO_TEST_CASE( test_ball_ekf ) {

	std::cout << std::endl <<
			"Testing EKF table tennis estimator with initial estimate error..." << std::endl;
	// initialize TableTennis and Filter classes
	TableTennis tt = TableTennis(false,true);
	const double std_noise = 0.001;
	const double std_model = 0.03;
	mat C = eye<mat>(3,6);
	mat66 Q = std_model * eye<mat>(6,6);
	mat33 R = std_noise * eye<mat>(3,3);
	EKF filter = EKF(calc_next_ball,C,Q,R);

	// set table tennis ball and filter
	tt.set_ball_gun(0.2);
	vec3 init_pos = tt.get_ball_position() + 0.5 * randu<vec>(3);
	vec3 init_vel = tt.get_ball_velocity() + 0.2 * randu<vec>(3);
	mat66 P0;
	P0.eye(6,6);
	P0 *= 1e6;
	vec6 x0 = join_vert(init_pos,init_vel);
	filter.set_prior(x0,P0);
	const int N = 100;
	const double dt = 0.01;
	vec3 obs;
	vec err = zeros<vec>(N);

	for (int i = 0; i < N; i++) {
		tt.integrate_ball_state(dt);
		obs = tt.get_ball_position() + std_noise * randn<vec>(3);
		filter.predict(dt);
		filter.update(obs);
		err(i) = norm(filter.get_mean() - tt.get_ball_state(),2);
	}
	//cout << err << endl;
	cout << "Error of state estimate start: " << err(0) << " end: " << err(N-1) << endl;
	BOOST_TEST(err(N-1) <= err(0), boost::test_tools::tolerance(0.0001));
}


/*
 * Testing the EKF filter of Player class
 *
 * We expect the error to be decreasing
 * at some point
 *
 */
BOOST_AUTO_TEST_CASE( test_player_ekf_filter ) {

	std::cout << std::endl << "Testing Player class's Filtering performance..." << std::endl;

	const int N = 50;
	vec3 obs;
	vec err = zeros<vec>(N);
	const double std_noise = 0.001;
	const double std_model = 0.001;
	TableTennis tt = TableTennis(false,true);
	EKF filter = init_filter(std_model,std_noise);
	Player cp = Player(zeros<vec>(NDOF),filter);
	tt.set_ball_gun(0.2);

	for (int i = 0; i < N; i++) {
		tt.integrate_ball_state(DT);
		obs = tt.get_ball_position() + std_noise * randn<vec>(3);
		err(i) = norm(tt.get_ball_state() - cp.filt_ball_state(obs),2);
		//usleep(10e3);
	}
	//cout << err << endl;
	cout << "Error of state estimate start: " << err(0) << " end: " << err(N-1) << endl;
	BOOST_TEST(err(N-1) < err(0), boost::test_tools::tolerance(0.01));
	//cout << err;
	//BOOST_TEST(filter_est[Z] == floor_level, boost::test_tools::tolerance(0.1));
}<|MERGE_RESOLUTION|>--- conflicted
+++ resolved
@@ -57,29 +57,14 @@
 	q0 = qinit.t();
 }
 
-<<<<<<< HEAD
-algo algs[] = {FIXED, VHP, LAZY};
+
+algo algs[] = {FIXED};
 
 /*
  * Testing whether the ball can be returned to the opponents court
  *
- * Comment from Raffi:
- *
-
-    so if you know what those numbers should be for each algorithm
-
-    you can add their expected values in the algs as parameters of a std::tuple
-    (or a combination of boost.test datasets with the join operator
-    http://www.boost.org/doc/libs/1_64_0/libs/test/doc/html/boost_test/tests_organization/
-    test_cases/test_case_generation/operations.html
-    #boost_test.tests_organization.test_cases.test_case_generation.operations.joins).
-    and add a check on the excepted value inside the unit test
-
-    It would mean that the seed is fixed.
- *
- *
- */
-/*
+ */
+
 BOOST_DATA_TEST_CASE(test_land_mpc, data::make(algs), alg) {
 
 	std::cout << "Running MPC Test..." << std::endl;
@@ -96,11 +81,11 @@
 	vec7 q0;
 	double std_noise = 0.001;
 	double std_model = 0.3;
-	init_posture(q0,2);
-	joint qact = {q0, zeros<vec>(7), zeros<vec>(7)};
+	joint qact;
+	init_posture(qact.q,2);
 	vec3 obs;
 	EKF filter = init_filter(std_model,std_noise);
-	Player robot = Player(q0,filter,alg,true,0);
+	Player robot = Player(qact.q,filter,alg,true,0);
 	int N = 2000;
 	joint qdes = qact;
 	racket robot_racket;
@@ -131,69 +116,8 @@
 			<< num_lands << " lands, " << num_not_valid <<
 			" not valid balls, " << num_misses << " misses!" <<std::endl;
 	std::cout << "======================================================" << endl;
-}*/
-=======
-//algo algs[] = {VHP};
-//
-///*
-// * Testing whether the ball can be returned to the opponents court
-// *
-// */
-//BOOST_DATA_TEST_CASE(test_land_mpc, data::make(algs), alg) {
-//
-//	std::cout << "Running MPC Test..." << std::endl;
-//	double Tmax = 1.0, lb[2*NDOF+1], ub[2*NDOF+1];
-//	set_bounds(lb,ub,0.01,Tmax);
-//	vec7 lbvec(lb); vec7 ubvec(ub);
-//	TableTennis tt;
-//	int num_trials = 1;
-//	int num_lands = 0;
-//	int num_misses = 0;
-//	int num_not_valid = 0;
-//	//arma_rng::set_seed_random();
-//	arma_rng::set_seed(0);
-//	joint qact;
-//	double std_noise = 0.001;
-//	double std_model = 0.3;
-//	init_posture(qact.q,2);
-//	vec3 obs;
-//	EKF filter = init_filter(std_model,std_noise);
-//	Player robot = Player(qact.q,filter,alg,true,0);
-//	int N = 2000;
-//	joint qdes;
-//  qdes.q = qact.q;
-//	racket robot_racket;
-//
-//	for (int n = 0; n < num_trials; n++) { // for each trial
-//		tt = TableTennis(true,true);
-//		std::cout << "Trial: " << n+1 << std::endl;
-//		tt.set_ball_gun(0.05,2);
-//		robot.reset_filter(std_model,std_noise);
-//		for (int i = 0; i < N; i++) { // one trial
-//			obs = tt.get_ball_position() + std_noise * randn<vec>(3);
-//			robot.play(qact, obs, qdes);
-//			calc_racket_state(qdes,robot_racket);
-//			tt.integrate_ball_state(robot_racket,DT);
-//			qact.q = qdes.q;
-//			qact.qd = qdes.qd;
-//		}
-//		if (tt.has_landed()) {
-//			num_lands++;
-//		}
-//		else if (!tt.is_legal_ball())
-//			num_not_valid++;
-//		else
-//			num_misses++;
-//	}
-//	std::cout << "======================================================" << endl;
-//	std::cout << "Out of " << num_trials << " trials, "
-//			<< num_lands << " lands, " << num_not_valid <<
-//			" not valid balls, " << num_misses << " misses!" <<std::endl;
-//	std::cout << "======================================================" << endl;
-//}
->>>>>>> fe636387
-
-algo algs[] = {LAZY};
+}
+
 /*
  * Testing whether the ball can be returned to the opponents court
  */
@@ -201,9 +125,11 @@
 
 	std::cout << "Testing Robot Ball Landing" << std::endl;
 
-	double Tmax = 1.0, lb[2*NDOF+1], ub[2*NDOF+1];
+	double Tmax = 2.0;
+	double lb[2*NDOF+1], ub[2*NDOF+1];
 	set_bounds(lb,ub,0.01,Tmax);
-	vec7 lbvec(lb); vec7 ubvec(ub);
+	vec7 lbvec(lb);
+	vec7 ubvec(ub);
 	TableTennis tt = TableTennis(false,true);
 	//arma_rng::set_seed_random();
 	arma_rng::set_seed(5);
@@ -222,8 +148,8 @@
 	mat Qdes = zeros<mat>(NDOF,N);
 	for (int i = 0; i < N; i++) {
 		obs = tt.get_ball_position() + std_obs * randn<vec>(3);
-		robot.play(qact, obs, qdes);
-		//robot.cheat(qact, tt.get_ball_state(), qdes);
+		//robot.play(qact, obs, qdes);
+		robot.cheat(qact, tt.get_ball_state(), qdes);
 		Qdes.col(i) = qdes.q;
 		calc_racket_state(qdes,robot_racket);
 		//cout << "robot ball dist\t" << norm(robot_racket.pos - tt.get_ball_position()) << endl;
