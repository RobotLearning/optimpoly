;; This buffer is for notes you don't want to save, and for Lisp evaluation.
;; If you want to create a file, visit that file with C-x C-f,
;; then enter the text in that file's own buffer.

#-*- mode: org -*-
#+STARTUP: showall
#+TODO: WAITING TODO IN-PROGRESS DONE
#+TAGS: { @journal(j) @conference(c) @idea(i) @general(g) }

* Trajectory Generation in Table Tennis 			   :@journal:
** Writing/reading side: 
*** DONE Merge the two paper contents
*** DONE Update the Defensive Player version 
Removed the free rest time/rest joints criterion in Lazy Player
and made experiments with the q0-independent player.

Here we're considering another optimization where
the resting state posture is optimized based on the jacobian
of the resting joint posture and the previous incoming
ball trajectory.

**** DONE Include penalty on jacobian of resting joints
**** DONE Include penalty based on incoming ball pattern?
*** DONE Update unit test Defensive Player results to MPC section
Discrepancy between unit test results and SL simulation results
for DEFENSIVE PLAYER (DP). In SL, DP can return most spinning balls
(ball mismatch case) after a few failed attempts at the start, 
whereas in unit tests DP is much less successful (compared to FP).
What is the problem here?

*** DONE Motivate the two players better
Guilherme's comment was that the two players introduced in the 
journal were not connected. I write in the journal that 'a higher
strategy' could decide/switch between the two players as needed.
*** DONE Add more related work on Table Tennis
This was specifically asked by the first reviewer.
*** DONE Include more discussions for real robot experiments
The discussions focused more on the distribution of the ball
landing positions, DP distribution was shown to be wider 
(as it should be).
*** DONE Include table with parameter estimates for real robot
**** DONE Include spin model
I have decided to include the spin models since they make enough 
difference in the real robot experiments
**** DONE Table with parameter values
Included a table with rebound model and free flight model parameters
** Theory side: 
*** DONE Go through Applied Optimal Control [Bryson&Ho]
Of particular interest is the section on perturbative feedback
(rather than solving HJB, only local feedback is generated). 
This is the same as LQR around a trajectory but with cross-terms
coming from second derivatives of the Hamiltonian

*** DONE Can we include free time optimization in HJB?
MP + Transversality conditions can be derived from (generalized) HJB by
including final time as another control variable.

The HJB is generalized in the sense that the equality constraints for
hitting the ball are enforced: the value function is not defined
otherwise
*** WAITING Incorporate table constraints in the optimization?
Incorporating cartesian constraints in a viable way seem to be quite tricky.
It seems to check for the extrema values we would have to check for
the singularity of the Jacobian as well, i.e.,

If the Kinematics function is K(), we need to enforce
K(q(t)) < x_lim at all times t \in [0,T]!

To do that we can check for the endpoints q0 and qf AND enforce
the extrema values to be below x_lim. That is, solutions of 
J(q)q_dot = 0 should be always feasible. Checking this requires knowing
when q_dot = 0 as well as when J(q(t)) = 0. 

*** WAITING How can we solve MP with state constraints explicitly?
Including maximum joint limit constraint explicitly within MP should
be possible. For now we're only adding the extrema checking on top
of the unconstrained MP based algorithm.

More rigorously, the algorithm derived can be proved to converge
to a local optima using the Maximum Principle that assumes
unconstrained inputs and state space. What we need is a (constrained)
MP that accounts for the convergence of the full algorithm (that
includes the joint extrema checking). 

**** WAITING Can the joint extrema checking be derived from constr. MP?
*** IN-PROGRESS Check KKT conditions 
For the Defensive Player the KKT conditions are satisfied by taking
derivatives of the augmented cost function. This should be checked
more carefully.
*** DONE Sufficiency of the optimization should be proved
Using HJB equation should provide us with sufficiency but
the Value Function is hard to find.
The strong Legendre-Clebsch conditions for local optimality and
the nonblowup of modified Ricatti matrix gives local sufficiency conditions.
** Coding/SL: 
*** Coding in MATLAB
**** IN-PROGRESS Check punished Defensive Player in MATLAB [without MPC]
Coded the basic Lazy Player 
**** WAITING Can we add MPC and a fast optimization loop with IPOPT?
**** WAITING Can we show the benefits of correction in MATLAB?
**** IN-PROGRESS Simplify kinematics function in MATLAB
Changed the math operations to matrix multiplications, doubled the speed
for polynomial optimization in MATLAB
***** IN-PROGRESS Kinematics function returns unnecessary matrices for calc_racket_state
*** Coding in C++
**** DONE Update documentation
Using doxygen to generate the documentation
**** DONE Organize SL code, introduce Armadillo
**** DONE KF in SL is broken
**** IN-PROGRESS Robustify Defensive Player 
1. Added finite differences + enabled GRAD based optimization routine in 
nlopt. Using AUGLAG + VAR2 (Augmented Lagrangian with variable metric
Quasi-Newton method)
2. Weighting does not seem to be too much of an issue.
3. Good initialization seems to be critical, hence using a LOOKUP TABLE 
from last year and KNN regression with k = 5
4. The landing constraint is discontinous, now only updating landing 
positions in the optimization if the landing time is positive
5. Using resting state optimization to find suitable rest postures
DP has problems converging.
***** WAITING Test over hundreds of tests
We can use the unit test that was asked by reviewer 1.
****** WAITING Add unit test with different initializations
I want to test if the algorithm can converge from any arbitrary 
initialization. This is false I think since there were so many
issues in the online implementation.
***** WAITING Is it possible to remove/robustify LOOKUP TABLE and still optimize well?
***** WAITING Otherwise we can train 3 different lookup tables that are globally opt.
One each for RIGHT_SIDE, CENTER, LEFT_SIDE initial postures
***** DONE Refactor/organize calc_times of Defensive Player
***** DONE Read COBYLA
***** WAITING Calculating derivatives of calc_racket_state
****** WAITING Calculate analytical derivatives
I have created a unit test to test the analytical derivatives.
But I could not make progress after a while, computing the derivatives
of the racket normal was not working (when compared with numerical diffs).
****** WAITING Test automatic differentiation for derivatives of calc_racket_state
******* DONE Testing automatic differentiation for a simple kinematics function
******* WAITING Testing autodiff on a simpler 2D calc_racket_state function 
***** DONE Solve the simpler problem of touching the ball
Added a boolean variable land which if FALSE 
we only try to satisfy hitting (and not landing) constraints
This is an additional way to debug the optimizer
***** DONE Solve with a derivative-based optimizer in NLOPT
Using numerical differentiation was possible with der. based solvers
in NLOPT, surprisingly (AUGLAG + VAR2 was the best performing)
***** WAITING Solve with an IPOPT optimizer
Computing also the derivatives either analytically or automatically is required
hence halting this branch

***** WAITING Test adding Tland as another optimization variable
Instead of using a discontinuous inversion to compute the landing time
as a discontinuous function of hitting time T and checking the landing
constraints at this Tland, why not include Tland as another optimization
variable?

**** DONE Resolve hitting time T becoming NaN in inter_ball function
**** WAITING Determine a normal from spin racket model
We introduced a spin racket model for the paper but
how to determine a (unique) ndes from the nonlinear spin racket model
is not clear to me. 
**** DONE Reorganize optimization algorithms
***** DONE Add class structure to optimization algorithms
***** DONE Read up on C++ inheritance
***** DONE Try removing legal ball detection
Added check_bounce option in the player configuration file,
which if disabled turns off legal ball detection (which is problematic
for REAL ROBOT experiments).
***** DONE Reduce racket/ball prediction time to below 2ms
Using -O3 optimization in player (release mode) reduced prediction time
to 0.2-0.3 ms from around 1.5-2.5 ms!
***** DONE Fix tabletennis class bug where after bouncing on robot side the ball is still counted as valid
***** DONE Remove the mode_operate enum and introduce detach and outlier detection booleans
***** DONE Organize the player and tabletennis class to avoid global variables
**** DONE Check correction in SL with spin model (for three algs) 
***** DONE Corrections in cheat mode are working
***** DONE Corrections in filter mode should be working
***** DONE Unit test to compare performance of three algs
- Two robots playing against each other would also be a good simulation
where FOCUSED player would play against LAZY player. However this
is not strictly necessary for the paper.
**** WAITING Add filtering also for the robot 
**** DONE Limit allowed accelerations, or velocities 
Crazy trajectories should never appear in simulation nor the real robot     
**** DONE Change to cmake
***** DONE Create simple hello world example with cmake
cmake_minimum_required, project, add_executable 
are the important commands here

***** DONE Add include folder
Adding an include folder requires setting target_include_directories
when compiling a TARGET (in this case an executable).
include_directories (e.g. after adding a package like boost libraries)
adds to all the targets I think, hence should be used in the top level
cmake file.
***** DONE Add an external library
Adding an external library requires target_link_libraries command.
But the library should be in the systems usual library folders like
/usr /usr/local etc.
Otherwise the library has to be added with a find_package() command
or find_path, find_library commands [in case find_package doesnt work]
***** DONE Add compilation options
Cmake is very flexible, compilation options can be usually set in many
different, sometimes equivalent ways. The best strategy could be to set
initially CMAKE_CXX_FLAGS_RELEASE and CMAKE_CXX_FLAGS_DEBUG flags.
Cmake should then be called with -DCMAKE_BUILD_TYPE=Release or Debug.

I was initially using the command target_compile_options.
***** DONE Include out-of-source build
Including out-ouf-source build is very easy and also recommended.
To do so simply mkdir a build folder and call cmake from there:
cmake ..
***** DONE Compile as shared object
The command to compiling as shared object is 
add_library(${TARGET} SHARED ${SOURCES})
***** DONE Call shared object from test
Calling shared object from test requires again the 
target_link_libraries command in the test/CMakeLists file.

Don't forget to add the library in LD_LIBRARY_PATH after
make install.
***** DONE Add subfolder structure (include, src, test)
Adding a subfolder structure requires putting the relevant
CMakeLists files in the subfolders.
***** DONE Have release and debug versions independently
By creating release/ and debug/ folders in build/ 
and calling the relevant compilation flags from there 
(e.g. CMAKE_CXX_FLAGS_RELEASE for release/ folder)
we can keep two different builds separate.

For exposing the library, the release shared object
can be put to a lib/ subfolder in the top repository folder
by calling make install

***** DONE Require packages before compilation
Requiring packages before compilation is quite tricky,
often find_package(LIBRARY REQUIRED) fails. This 
command requires a FindLIBRARY.cmake file if the system
doesnt know the library (it knows e.g. boost and 
armadillo libraries but not nlopt it seems)

After find_package finds the libraries the
include folders need to be added by calling
include_directories(${LIBRARY_INCLUDE_DIRS})

If find_package doesn't work, find_path
and find_library commands can be used.

***** DONE Test with SL
Testing with SL didn't cause many issues.
ADOLC doesn't have a find_package command,
so we need to explicitly add its includes in each
cmake file I think.

***** DONE Test compilation in another computer
This worked well in my older laptop after
a brief struggle.

In the robot computers, boost was loading the previous
versions which had a crazy incompatibility issue with
one of the load() functions. The string passed to the function
was NULL, and was causing crazy errors. This was resolved
by again using find_path(), find_library() cmake functions
and specifying the paths explicitly.

**** DONE Move comments to header
**** DONE Add namespaces to avoid name-collisions
**** DONE Rename repository to table-tennis
**** DONE Introduce install script and organize folders
** Experiments:   
*** DONE Solve the problem of robot halting
Testing on the new computer + vision should settle the issue.
Thread launching on Xenomai could also be an issue.
**** DONE Test with Valgrind (memcheck specifically)
There was a memory leak due to nlopt_destroy not being called
in multiple places.

*** WAITING Can we learn/test the more general racket-ball contact model?
**** WAITING Show it outperforms the reflection law
*** IN-PROGRESS Analyze collected real ball/sim robot data 
**** WAITING Filter after resetting every 300 ms should work?
It doesnt seem to work so well if the balls are coming fast
Test maybe another method (like difference to last 
ball observation) in combination

In the experiments I was turning off the ball gun to avoid this problem.

**** IN-PROGRESS Estimate initial ball spin
Estimating initial ball spin with 12 balls 
Using NLOPT + NEWTON type method to optimize
***** DONE Add detach for real robot experiments
***** TODO How to make sure spin estimation is not overfitting?
***** DONE How to change the topspin constants for filter?
I added additional parameter input (besides the state) to the function
pointer of EKF class
**** WAITING Analyze reduction of error with a spinning ball model
**** DONE Adjust rebound model
1. Changed the table level to -0.90 from -0.95 (modified floor level to -1.66)
since the balls seemed to rebound much earlier!
2. Removed the modifiers that I was adding to alpha parameter
to predict better, I don't think they were helping (maybe overfitting
some examples)
3. Changed mu, dynamic coeff. of friction to 0.10. Helps predict much better
4. Rebound model was different in CPP vs. MATLAB. Now they are the same
5. Removed the roll version for bounce. It seems all balls slide.

**** WAITING Train ball models that account for spin
Jans suggestion:
Look into data with an FIR filter and try to fix number of samples
- Gaussian Process
- Local linear models
- Neural network
**** WAITING Collect new ball data
Ballgun should be oscillating and get a lot of balls for analysis
***** WAITING Compress the recordings?
*** WAITING Resolve issues with MPC
**** WAITING MPC is making aggressive corrections. How can we prevent that?
MPC is making too rapid corrections. Why?
***** WAITING Could minimizing jerk resolve this issue?
**** WAITING Prevent robot re-hitting balls that land on robot side
This seems to be happening when MPC is turned on.
*** IN-PROGRESS Check how long predict() takes in experiments
**** DONE predict_ball() doesn't need to predict for 2.0 secs long always
Reduced the prediction time 0.2-0.3 ms with -O3 flag (release mode)     
**** TODO Check predict_ball() time with spinning ball model
* Two robots playing Table Tennis 				   :@conference:
** IN-PROGRESS Test with simulated ball on both robots
*** DONE Run code in PING
When I tested the code with simulated ball, the code
was printing legal lands.
*** TODO Run code in PONG
*** TODO Check for tracking errors
Saving some of the movements to a file will help.
** IN-PROGRESS Test the new vision interface
*** DONE Compile vision code in laptop
This was a lot of work and took me one full day!

I needed to compile ball_tracking but it had too many dependencies.
I downloaded Sebastian's repositories, and to compile them all I
had to:

- Use find_path() and find_library() commands in cmake rather
than the find_package() commands which could not locate user
specified include and library paths automatically.

- Add the PvApi library. I found these (lib+includes) in google in a github repo.

- Install new version of libprotobuf from source. This is quite tricky as there
is an older protobuf library in Ubuntu folders and that should NOT
be replaced. The new libraries should be added in cmake with commands
mentioned above.

- Getting json.hpp from nlohmann's github (single include) did not work
as the version is too new. Some of the repositories are using json v1.0
so this header should be copied uniformly throughout the repos.

- NLOPT should be compiled as a shared object. The new version in the github
repo includes a cmake file and compiles it as a shared object now.

- Add iostream headers in some repos (camera?) as they were not included
before.

*** DONE Compile vision code in vision computer
I'm using my own account to compile the vision.

The difference is that GPU will be used to track
the ball (using then CUDA libraries).

After talking to Sebastian, it seems I need to run
at least the 2d server in the vision computer (HELBE). So in any
case I have to compile all the code in HELBE as well. I need to
also update the json files with new versions that Sebastian uses.

The libs to be compiled are: ball_tracking, camera, robcpp, rob_protos
and robpy libraries. (this should be simplified later).

robcpp includes three libraries: lib_robotics, table_tennis, slpp.
They should also be compiled in that order.

Compilation notes:
1. libprotobuf library installation proved to be tough! This is 
because the Ubuntu system protobuf libraries are older versions
(protoc in particular was 2.6).

I had to first install it with --disable-shared and then install
protoc exe and the static protobuf libraries. I then had to 
enable shared again and install the .so files. This however
reverted somehow the protoc exe back to 2.6!!! I then installed
again with --disable-shared to update protoc again back to 3.5.1!!

2. I made sure all the PATH, LD_LIBRARY_PATH, LIBRARY_PATH, 
LD_RUN_PATH, CPLUS_INCLUDE_PATH, C_INCLUDE_PATH are pointing
to /is/ei/okoc/install/include, lib or bin folders! Some of them
might be unnecessary!

3. When compiling rob_protos FindProtobuf.cmake file was creating
a big mess and initially loading the older protobuf library. 
After completing items (1) and (2) and setting:

set(Protobuf_DEBUG ON)
set(PROTOBUF_PROTOC_EXECUTABLE /is/ei/okoc/install/bin/protoc)
list(APPEND CMAKE_MODULE_PATH "${CMAKE_CURRENT_LIST_DIR}/cmake")
include_directories(${CMAKE_CURRENT_BINARY_DIR})
include(FindProtobuf)

(some of them are probably redundant) I speficied the newly
installed Protobuf shared libraries explicitly with the
find_library, find_path, include_directories commands.

4. Compiling camera was also quite tough. There was a very
obscure linkage error, which was apparently due to 
boost_log_setup not being included.

I ended up installing boost v1.67 log,program_options,system,
filesystem in the computer. This was probably unnecessary.
The previous versions were v1.58.

5. To link lib_robotics with shared nlopt library found in 
the system folders, I had to remove the explicit nlopt 
find_path, find_library commands I was using before in
my laptop. Instead I just added FindNLOPT.cmake in a
cmake subfolder and then used find_package command.
NLOPT should then be linked with NLOPT_LIBRARIES command.

6. To link some example code of table_tennis folder
I had to additionally compile BOOST_THREAD. I then had to
additionally specify BOOST_LOG and BOOST_LOG_SETUP libraries
for a particular example target.

7. Compiling slpp was one of the hardest. There was a very
obscure error with protobuf library header not being found,
which was maybe because the slpp proto files were pre-generated
before. Putting the generated files from the rob_protos repo
solved that issue.

As a minor issue, boost thread, system, log_setup libraries
were not added and one of the examples was giving an error.
Adding them in the top cmake file using find_package
with components option resolved the issue.

8. Finally compiling ball_tracking was I guess the hardest.
Tracking the ball with GPU processing requires installing 
the library with opencv and cuda libraries. The ubuntu
opencv libraries that come with apt-get do not have cuda
installed. Hence I had to compile & install opencv in the
vision computer from source.

I installed opencv 4.0 with Release mode, with the extra modules,
and with fast-math enabled. 

-D CMAKE_BUILD_TYPE=Release \
-D CMAKE_INSTALL_PREFIX=/is/ei/okoc/install/ \
-D WITH_CUDA=ON -D ENABLE_FAST_MATH=1 -D CUDA_FAST_MATH=1 \
-D WITH_CUBLAS=1 \
-D OPENCV_EXTRA_MODULES_PATH = ../../opencv_contrib/modules/ \
-D BUILD_EXAMPLES=ON ..

I ended up using ccmake to specify these along with several other options
(lapacke directory, cuda specific architecture, see below)

Many CUDA libraries were already installed in a system-wide common
nvidia folder, and I chose cuda-9.1 as the cuda of choice.
Checking with NVIDIA and using the "nvidia-smi" command in ubuntu
revealed that the GPU is GeForce GTX 1080 which if you check online
is Pascal 6.1. I then specified Pascal and 6.1 in separate options
in ccmake.

While compiling, I specified make with -j8 option to compile it
using parallel processors, which makes a big difference when you
compile big projects like opencv.

Finally, after compiling opencv, ball_tracking and camera libraries
had to be recompiled! They were previously compiled with Opencv 2
and opencv 3 is not fully compatible. 
For instance, Opencv 3 dropped all of the CV_ prefixes in
some constants and added COLOR_ in several (BayerGB2RGB I think).

9. GPU mode in ball_tracking was not working. There was a segmentation fault
which after debugging with valgrind revealed that cuda 9.1 was not compatible
with NVIDIA driver. Updating the driver to 396 (which is compatible with the
current GEFORCE GTX 1080 graphics card, I checked in nvidia webpage) and 
rebooting solved the issue.

*** DONE Test vision code with a fixed ball
**** DONE Test with CPU in vision computer
Testing with CPU slows down the computer like
crazy. 
**** DONE Test with GPU in vision computer
Problem fixed after updating nvidia driver
**** DONE Test in desktop computer (SILL)
Connecting to helbe.
**** DONE Test in robot computer
*** DONE Test vision code with a flying ball
Testing on the PING side with both PING can PONG calibrations reveals that
the ball is detected very well even with oscillating ballgun if the ballgun
is at the centre. Putting the ballgun to the right side however, we start
seeing some detection failures. 

I saved the python plot results due to different configurations (ballgun
center/right, calibration values PING/PONG) in robot computer in okan_vision.
*** TODO Simplify vision code
Reduce the dependencies foremost!
At least, robcpp and rob_protos folders should not be
required.
*** TODO Make sure to compile vision code in release mode
*** IN-PROGRESS Adapt interface code for new vision
**** DONE Write the new SL interface
I'm using ZMQ interface with the SUBSCRIBE pattern to communicate
to the vision server. A listener receives the json structure sent
from 3d vision server in a detached thread and a fetch() function 
retrieves the latest ball data to the play() function.

Other than that I did not modify the previous code, e.g. 
the filtering methods, outlier detection, movement timing, etc.
**** DONE Test the new SL interface
Testing requires setting up also a publisher 
**** DONE Test simulated robot with real ball
Tested on both ping and pong, of course with different ports
7660 and 7661 respectively. 
**** IN-PROGRESS Test real robot with real ball
***** DONE Test PING with vision
Using port 7660
***** IN-PROGRESS Test PONG with vision
Using port 7661, the real robot for some reason
was not working, even though simulation was working
** TODO Calibrate the vision
*** TODO Read computer vision book initial chapters
The first chapters of the computer vision book covers the
fundamentals as well as the camera stereo calibration.
**** TODO Follow up with opencv tutorials
*** TODO Record a video with the cameras and analyze
Analysis should be possible with some of the example
code in ball_tracking.
*** TODO Is it possible to calibrate without ground truth?
In a possible scenario, one would estimate the initial 3d ball
positions velocities and spin along with a calibration matrix.
One needs a ball model to get the 3d ball positions in the video.
**** TODO Is it possible to learn the ball model with the calibration?
One needs a restricted neural network architecture I guess?
*** TODO Estimate calibration matrix with LED data
The plan is to extend Sebastian's calibration framework
by using LED data from the two robots and make it robust
to data from the different parts of the table.

In the new approach we will test estimating the calibration 
matrix together with the homogenous transformation.
**** TODO Estimate the homogenous transf. between the robots.
** TODO Add unit tests for two robots playing
*** TODO Add graphics
**** TODO Copy graphics from SL
**** TODO Add graphics for a second robot
*** TODO Reorganize/refactor code
**** TODO Correct paths (load/save)
Replace e.g. std::getenv()
**** TODO Refactor filtering code
boost program options can be replaced with either json
or with property trees
**** TODO Switch to shared nlopt lib
**** TODO Refactor/simplify interface
Old interface play() is not needed for instance
***** TODO Add a zmq based sim code that simulates the ball
****** TODO Use same ZMQ interface written for real robot
****** TODO Call it from SL and check if it works
**** TODO Get rid of utils.cpp in optim code
Replace with armadillo based linear algebra
***** TODO Check timing of optim before/after
Replacement should not slow down the optimizations

**** TODO Parameterize robot startup 
Loading robot startup parameterization and table related
constants from a file would simplify the unit test for
two robots playing
**** TODO Introduce boost log framework?
**** TODO Build debug mode as well
The install script should not 'make install' if called in
debug mode: -d 
** TODO Test with two robots playing against each other
We first need to estimate the calibration matrix + 
homogenous transformation between the robots.
* Learning To Serve 						   :@journal:
** DONE Hold the ball on the racket with an egg-holder
Heiko 3d-print-ed an egg holder for me to try
** IN-PROGRESS Test for idea with movement primitives
Is it necessary to record ball positions as well during
the recordings?
*** DONE Can we teach the robot how to serve
With the egg-hold it is possible to teach, but the
shoulder is as suspected difficult to move, even with the PD turned off.
I was moving more the elbow so far.
*** DONE Can we learn/extract movement primitives?
**** DONE Record movement in gravity compensation mode
PD should be switched off.
**** DONE Extract movement primitives
Extracting movement primitives with 5 examples so far.
One can remove/add more examples and also basis functions
to test on the robot.
**** DONE Test on robot
Testing on the robot was tricky, as we need to make sure
that during the kinesthetic teachin, the joint limits are never exceeded.
It seems that the hardware limits are not the same as the software limits.

After teaching for the second time with the eggholder on the red side of
the racket, the movement could be executed on the robot. 

*** IN-PROGRESS Tune the movement primitives
We should have a json file with additional settings that
we can adjust.
**** DONE Pretty format the JSON file
MATLAB dumps the JSON file in an unreadable way.
Opening in Python and formatting solves the problem.
**** DONE Adjust timing of the motion
Unit test added that checks if subsampling the sped-up
signal restores it to the original movement.

Silly mistake found where qd_des, qdd_des were not updated!
**** DONE Train on different examples in the dataset
Having multiple json files could easily solve this problem.
**** TODO Start on different initial conditions
Test different postures. Check accelerations!
<<<<<<< HEAD
** TODO Cast it as an optimal control problem
*** TODO Test ball information during serve
**** TODO Plot ball and robot data during serve
Check it in MATLAB and look for outliers.
**** TODO How does the ball filtering look like?
*** TODO Combine with movement primitives
Even if the ball-takeoff model is not known, one can use
movement primitives for at least the first part of the movement.
**** TODO When to optimize?
I think when it is clear that the racket will not return the 
separated ball one can 'fire' the optimization.
*** TODO Can we learn a model of the ball takeoff?
Possibly from movement primitives and/or RL trajectories
one could learn such a model.
*** TODO Can it be solved with polynomials?
Is the full planning problem with the two ball takeoff
and racket impact models included a continuous
trajectory? hybrid? polynomials?
**** TODO Compare third order to fifth order on robot
Third order or fifth order (minimum jerk)? Which
is better?
***** TODO Is it necessary to do MPC?
I would guess fifth order should be better in this case
****** TODO Check local perturbative feedback solutions
If we can additionally solve for local feedback, then
one does not need to optimize repeatedly 5th order
polynomials. 

** IN-PROGRESS Use Reinforcement Learning to improve DMPs
=======
*** TODO Compare different SL versions
**** TODO Check gravity compensation with both SL 
Now that the heavier metal racket is attached, I need to
***** TODO Test Boris SL (sebastian/sl_xeno) grav_comp
with different weights and mcm
***** TODO Test on usual SL (projects/sl_xeno) grav_comp
Adjusting different weights did not work here!
***** TODO Record with this racket in grav comp mode
if the previous movements do not work well on the robot

**** TODO Compare inverse dynamics
** TODO Use Reinforcement Learning to improve DMPs
>>>>>>> fe496d17
There are a lot of open questions regarding the application of RL.
The Desiderata for RL in robotics:
1. Data efficiency
- no rollouts
- this implies model based or something in between?
2. Safety
- model based is more promising
- relation to relaxation learning control?
3. Reduced reward engineering
- unsupervised learning?
- reward shaping?
4. Parameterized policies
- starting overparameterized or underparam.
- relation to ILC?

*** TODO Policy Search review
**** TODO Check RL in MATLAB
***** TODO Test Power in MATLAB
using Jens Kober's implementation
****** TODO Adapt to my own DMP implementation
****** TODO Add an internal system
e.g. a Barrett WAM forward dynamics
****** TODO Increase dimensions of the state
***** TODO Add Reps in MATLAB
***** TODO Check Simone's RL toolbox (mips)
***** TODO Test against a realistic mismatch scenario
****** TODO Compare against ILC?
******* TODO Extend ILC with improved trajectories
As we use ILC and update the models, the models can also be
used to update the reference trajectories progressively.
******** TODO Relation to DDP?
**** TODO Check reinforce on higher dimensions for convergence
**** TODO Implement adaptive learning rates for reinforce
**** TODO Extend library with other policy search algorithms
**** TODO Add interface to MUJOCO
**** TODO Read up on deep reinforcement learning blog post
**** TODO Check out new papers on deep RL for robotics 
Sergey Levine and Pieter Abbeel's new papers come to mind.
Especially:
TRPO, Guided Policy Search, ...
*** TODO What is the reward function?
The possibilities are:

1. Minimum distance between the ball and the racket during movement
2. Minimum distance between the ball and the robot court center
3. Maximum y-velocity of the ball

or possible a combination of the above.
**** TODO Can we adapt the reward function?
Reward shaping comes to mind here.
**** TODO Can an algorithm suggest trajectories?
***** TODO Relation to relaxation learning control?
*** IN-PROGRESS Which algorithm to use? 
The options are model-free, model-based RL and
maybe also using Bayesian Optimization.
**** IN-PROGRESS Model free or model based RL?
The approach must clearly be model-based as I do not want
to have 'N' rollouts for each policy $\theta_k$.
***** TODO Which type of model?
The options are GPs or neural networks.
***** TODO Learn model of what?
Model for the ball take-off, ball-racket impact
or robot dynamics? Or all three?
***** TODO Is the ball or the robot rest posture a context?
*** IN-PROGRESS Which representation to use?
I will stick to DMPs for now. The parameters per dimension can be 
adapted though.
**** DONE How many basis functions to use in DMPs?
5-20 is the usual number per dimension. I plan to use 10 per dim.
**** TODO Is it possible to increase basis func. as needed?
***** TODO Relation to Bayesian Optimization?
The insight here is that one starts with only a few parameters
optimizes them and then adds new parameters as needed. 
****** TODO How to impose an hierarchy on the parameters?
Could UCT be of help

* Cautious Trajectory Generation 				      :@idea:
** WAITING Maximize probability of landing as a new cost function. 
*** Which framework is suitable for solving it?
Stochastic Minimum Principle should be used as the framework
of choice.
*** Is there an algorithm for it?
Which stochastic MP generates the cautious trajectories
that would satisfy me?

** WAITING How can we introduce adaptation within this robust framework?
*** WAITING Plot tradeoff curve for ball-info vs. accelerations
Jan suggested at some point while going through the first journal
draft to show the trade-off curve for the initialization
of trajectory generation optimization process:
1. we estimate ball state better with more ball observations
2. we can hit with less accelerations if we start earlier

The stochastic optimal control based trajectory generation
approach should strike a balance between the two.
*** Reduce variance of predictions as we update the models?<|MERGE_RESOLUTION|>--- conflicted
+++ resolved
@@ -617,8 +617,20 @@
 Having multiple json files could easily solve this problem.
 **** TODO Start on different initial conditions
 Test different postures. Check accelerations!
-<<<<<<< HEAD
 ** TODO Cast it as an optimal control problem
+*** TODO Compare different SL versions
+After changing the racket check which one controls
+better for inverse dynamics and also for gravity compensation.
+**** TODO Check gravity compensation with both SL 
+Now that the heavier metal racket is attached, I need to
+***** TODO Test Boris SL (sebastian/sl_xeno) grav_comp
+with different weights and mcm
+***** TODO Test on usual SL (projects/sl_xeno) grav_comp
+Adjusting different weights did not work here!
+***** TODO Record with this racket in grav comp mode
+if the previous movements do not work well on the robot
+
+**** TODO Compare inverse dynamics
 *** TODO Test ball information during serve
 **** TODO Plot ball and robot data during serve
 Check it in MATLAB and look for outliers.
@@ -647,20 +659,6 @@
 polynomials. 
 
 ** IN-PROGRESS Use Reinforcement Learning to improve DMPs
-=======
-*** TODO Compare different SL versions
-**** TODO Check gravity compensation with both SL 
-Now that the heavier metal racket is attached, I need to
-***** TODO Test Boris SL (sebastian/sl_xeno) grav_comp
-with different weights and mcm
-***** TODO Test on usual SL (projects/sl_xeno) grav_comp
-Adjusting different weights did not work here!
-***** TODO Record with this racket in grav comp mode
-if the previous movements do not work well on the robot
-
-**** TODO Compare inverse dynamics
-** TODO Use Reinforcement Learning to improve DMPs
->>>>>>> fe496d17
 There are a lot of open questions regarding the application of RL.
 The Desiderata for RL in robotics:
 1. Data efficiency
