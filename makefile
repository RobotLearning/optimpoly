DIR=$(HOME)/polyoptim
HEADER1=$(DIR)/carma/include
HEADER2=$(DIR)/optim/include
CC=g++
LIBS=-larmadillo -lm
<<<<<<< HEAD
INSTALLFLAGS=-fPIC -Wall -g -I$(HEADER1) -shared -pthread -std=c++11 -O
TESTFLAGS=-g --std=c++11 #-pthread
=======
INSTALLFLAGS=-fPIC -Wall -g -I$(HEADER1) -I$(HEADER2) -shared -pthread -std=c++11
TESTFLAGS=-g -Wall --std=c++11 #-pthread
>>>>>>> 9fd74b32
OPTIMFLAGS=-fPIC -g -Wall -shared -I$(HEADER2) -O3

carma:
	$(CC) $(INSTALLFLAGS) carma/src/player.cpp \
					      carma/src/kalman.cpp \
	                      carma/src/extkalman.cpp \
	                      carma/src/table_tennis.cpp \
	                      $(LIBS) -o libcarma.so
	#gcc -c -I$(HEADER) src/carma.c -o carma.o
	#g++ -Wall -c -I$(HEADER) src/carma.cpp $(LIBS) -o carma.o
	#ar rcs libcarma.a carma.o

optim:
	$(CC) $(OPTIMFLAGS) optim/src/optimpoly.c \
					optim/src/kinematics.c \
					optim/src/utils.c \
	      -lm -o liboptim.so

test-optim:
	$(CC) $(TESTFLAGS) optim/test/optim.cpp \
	                 -o opt_unit_test.o -lm -larmadillo \
	                   -I$(HEADER1) -I$(HEADER2) -I/usr/local/include \
	                   /usr/local/lib/libboost_unit_test_framework.a ./liboptim.so -lnlopt ./libcarma.so

test-carma:
	$(CC) $(TESTFLAGS) carma/test/table_tennis.cpp \
					 carma/test/optim.cpp \
		             carma/test/kinematics.cpp \
	                 carma/test/kalman.cpp \
	                  -o carma_unit_tests.o \
	                   $(LIBS) -I$(HEADER1) -I/usr/local/include \
	                   /usr/local/lib/libboost_unit_test_framework.a ./libcarma.so -lnlopt	                  

clean:
	rm -rf *.a *.o *.so

.PHONY: all test clean carma optim<|MERGE_RESOLUTION|>--- conflicted
+++ resolved
@@ -3,13 +3,8 @@
 HEADER2=$(DIR)/optim/include
 CC=g++
 LIBS=-larmadillo -lm
-<<<<<<< HEAD
-INSTALLFLAGS=-fPIC -Wall -g -I$(HEADER1) -shared -pthread -std=c++11 -O
+INSTALLFLAGS=-fPIC -Wall -g -I$(HEADER1) -I$(HEADER2) -shared -pthread -std=c++11 -O
 TESTFLAGS=-g --std=c++11 #-pthread
-=======
-INSTALLFLAGS=-fPIC -Wall -g -I$(HEADER1) -I$(HEADER2) -shared -pthread -std=c++11
-TESTFLAGS=-g -Wall --std=c++11 #-pthread
->>>>>>> 9fd74b32
 OPTIMFLAGS=-fPIC -g -Wall -shared -I$(HEADER2) -O3
 
 carma:
