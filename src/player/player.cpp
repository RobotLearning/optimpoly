--- conflicted
+++ resolved
@@ -85,19 +85,8 @@
  * @param verbose_ Flag for changing verbosity level (0 = OFF, 1 = PLAYER, 2 = PLAYER + OPTIM).
  * @param mode_ Mode of running player (0 = SIM FOR UNIT TESTS, 1 = SL SIM, 2 = REAL ROBOT!)
  */
-<<<<<<< HEAD
 Player::Player(const vec7 & q0, EKF & filter_, player_flags & flags)
                : filter(filter_), pflags(flags) {
-
-	num_obs = 0;
-	valid_obs = true;
-	t_cum = 0.0;
-=======
-Player::Player(const vec7 & q0, EKF & filter_, algo alg_, bool mpc_, int verbose_, mode_operate mode_)
-               : filter(filter_), alg(alg_), mpc(mpc_),
-				 verbose(verbose_), mode(mode_) {
-
->>>>>>> 4051c0d1
 
 	ball_land_des(X) += pflags.ball_land_des_offset[X];
 	ball_land_des(Y) = dist_to_table - 3*table_length/4 + pflags.ball_land_des_offset[Y];
@@ -117,12 +106,6 @@
 		qrest[i] = q0(i);
 	}
 
-<<<<<<< HEAD
-	optim_params = {qzero, qzerodot, 0.5, false, false};
-	coparams = {qinit, qzerodot2, qrest, lb, ub, pflags.time2return,
-			    pflags.mode != TEST_SIM, false, pflags.verbosity > 1};
-
-=======
 	switch (alg) {
 		case FIXED:
 			opt = new FocusedOptim(qrest,lb,ub);
@@ -140,7 +123,6 @@
 	}
 	opt->set_verbose(verbose > 1);
 	opt->set_detach(mode != TEST_SIM);
->>>>>>> 4051c0d1
 }
 
 /*
@@ -170,13 +152,6 @@
  */
 void Player::estimate_ball_state(const vec3 & obs) {
 
-<<<<<<< HEAD
-	// observation matrix
-	const int min_obs = pflags.min_obs;
-	static mat OBS = zeros<mat>(3,min_obs);
-	static vec TIMES = zeros<vec>(min_obs);
-=======
->>>>>>> 4051c0d1
 	bool newball = check_new_obs(obs,1e-3);
 	valid_obs = false;
 
@@ -195,12 +170,7 @@
 			if (num_obs == min_obs) {
 				if (pflags.verbosity >= 1)
 					cout << "Estimating initial ball state\n";
-<<<<<<< HEAD
-				estimate_prior(OBS,TIMES,filter,pflags.mode == REAL_ROBOT,
-						                        pflags.mult_mu_init, pflags.mult_p_init);
-=======
-				estimate_prior(observations,times,filter,mode == REAL_ROBOT);
->>>>>>> 4051c0d1
+				estimate_prior(observations,times,filter,pflags.mode == REAL_ROBOT);
 				//cout << OBS << TIMES << filter.get_mean() << endl;
 			}
 		}
@@ -331,29 +301,11 @@
 
 	// if ball is fast enough and robot is not moving consider optimization
 	if (check_update(qact)) {
-<<<<<<< HEAD
-		if (predict_hitting_point(balls_pred,time_pred)) { // ball is legal and reaches VHP
-			calc_racket_strategy(balls_pred,ball_land_des,
-					time_land_des,racket_params);
-			for (int i = 0; i < NDOF; i++) {
-				coparams.q0[i] = qact.q(i);
-				coparams.q0dot[i] = qact.qd(i);
-			}
-			optim_params.T = time_pred;
-			// run optimization in another thread
-			std::thread t(&nlopt_vhp_run,
-					&coparams,&racket_params,&optim_params);
-			if (pflags.mode == TEST_SIM)
-				t.join();
-			else
-				t.detach();
-=======
-		if (predict_hitting_point(ball_pred,time_pred,filter,game_state)) { // ball is legal and reaches VHP
+		if (predict_hitting_point(pflags.VHPY,ball_pred,time_pred,filter,game_state)) { // ball is legal and reaches VHP
 			calc_racket_strategy(ball_pred,ball_land_des,time_land_des,pred_params);
 			opt->set_des_params(&pred_params);
 			opt->update_init_state(qact,time_pred);
 			opt->run();
->>>>>>> 4051c0d1
 		}
 	}
 
@@ -377,26 +329,10 @@
 	if (check_update(qact)) {
 		predict_ball(2.0,balls_pred,filter);
 		if (check_legal_ball(filter.get_mean(),balls_pred,game_state)) { // ball is legal
-<<<<<<< HEAD
-			calc_racket_strategy(balls_pred,ball_land_des,time_land_des,racket_params);
-			for (int i = 0; i < NDOF; i++) {
-				coparams.q0[i] = qact.q(i);
-				coparams.q0dot[i] = qact.qd(i);
-			}
-			//cout << filter.get_mean().t() << endl;
-			// run optimization in another thread
-			std::thread t(&nlopt_optim_fixed_run,
-					&coparams,&racket_params,&optim_params);
-			if (pflags.mode == TEST_SIM)
-				t.join();
-			else
-				t.detach();
-=======
 			calc_racket_strategy(balls_pred,ball_land_des,time_land_des,pred_params);
 			opt->set_des_params(&pred_params);
 			opt->update_init_state(qact,0.5);
 			opt->run();
->>>>>>> 4051c0d1
 		}
 	}
 }
@@ -419,31 +355,11 @@
 	if (check_update(qact)) {
 		predict_ball(2.0,balls_pred,filter);
 		if (check_legal_ball(filter.get_mean(),balls_pred,game_state)) { // ball is legal
-<<<<<<< HEAD
-			calc_racket_strategy(balls_pred,ball_land_des,time_land_des,racket_params);
-			for (int i = 0; i < NDOF; i++) {
-				coparams.q0[i] = qact.q(i);
-				coparams.q0dot[i] = qact.qd(i);
-			}
-			for (int i = 0; i < racket_params.Nmax; i++) {
-				for (int j = 0; j < 2*NCART; j++) {
-					ballpred[j][i] = balls_pred(j,i);
-				}
-			}
-			// run optimization in another thread
-			std::thread t(&nlopt_optim_lazy_run,
-					ballpred,&coparams,&racket_params,&optim_params);
-			if (pflags.mode == TEST_SIM)
-				t.join();
-			else
-				t.detach();
-=======
 			pred_params.ball_pos = balls_pred.rows(X,Z);
 			pred_params.ball_vel = balls_pred.rows(DX,DZ);
 			opt->set_des_params(&pred_params);
 			opt->update_init_state(qact,0.5);
 			opt->run();
->>>>>>> 4051c0d1
 		}
 	}
 
@@ -467,7 +383,7 @@
 	static int counter;
 	static vec6 state_last = -10 * ones<vec>(6);
 	static wall_clock timer;
-	const double FREQ_MPC = (mode == REAL_ROBOT) ? 10.0 : 40.0;
+	const double FREQ_MPC = (pflags.mode == REAL_ROBOT) ? 10.0 : 40.0;
 	vec6 state_est;
 	bool update;
 	racket robot_racket;
@@ -478,11 +394,7 @@
 		counter++;
 		update = !opt->check_update() && !opt->check_running();
 		// ball is incoming
-<<<<<<< HEAD
-		if (pflags.mpc && coparams.moving) {
-=======
-		if (mpc && moving) {
->>>>>>> 4051c0d1
+		if (pflags.mpc && moving) {
 			calc_racket_state(qact,robot_racket);
 			activate = (pflags.mode == TEST_SIM) ? counter % 5 == 0 :
 					                        timer.toc() > (1.0/pflags.freq_mpc);
@@ -492,15 +404,9 @@
 					&& !passed_lim && incoming;
 		}
 		else {
-<<<<<<< HEAD
-			update = update && !coparams.moving
+			update = update && !moving
 					&& (state_est(Y) > (dist_to_table - table_length/2.0 + pflags.optim_offset))
 					&& (state_est(DY) > 0.5);
-=======
-			update = update && !moving
-					&& (state_est(Y) > (dist_to_table - table_length/2.0))
-					&& (state_est(DY) > 2.0);
->>>>>>> 4051c0d1
 		}
 	}
 	catch (const std::exception & not_init_error) {
@@ -526,13 +432,8 @@
 void Player::calc_next_states(const joint & qact, joint & qdes) {
 
 	// this should be only for MPC?
-<<<<<<< HEAD
-	if (optim_params.update) {
+	if (opt->get_params(qact,poly)) {
 		if (pflags.verbosity) {
-=======
-	if (opt->get_params(qact,poly)) {
-		if (verbose) {
->>>>>>> 4051c0d1
 			std::cout << "Launching/updating strike" << std::endl;
 		}
 		moving = true;
@@ -549,28 +450,6 @@
 
 }
 
-<<<<<<< HEAD
-void Player::calc_next_state(const joint & qact, joint & qdes) {
-
-	bool reset = false;
-	// this should be only for MPC?
-	if (optim_params.update) {
-		if (pflags.verbosity) {
-			std::cout << "Launching/updating strike" << std::endl;
-		}
-		reset = true;
-		coparams.moving = true;
-		optim_params.update = false;
-	}
-
-	// make sure we update after optim finished
-	if (coparams.moving) {
-		if (!update_next_state(optim_params,qact,q_rest_des,reset,time2return,qdes)) {
-			coparams.moving = false;
-		}
-	}
-
-=======
 /**
  * @brief Method useful for testing performance of different players.
  *
@@ -580,11 +459,10 @@
  */
 void Player::reset_filter(double std_model, double std_noise) {
 
-	filter = init_filter(std_model,std_noise,mode == REAL_ROBOT);
+	filter = init_filter(std_model,std_noise,pflags.mode == REAL_ROBOT);
 	num_obs = 0;
 	game_state = AWAITING;
 	t_cum = 0.0;
->>>>>>> 4051c0d1
 }
 
 /*
@@ -595,7 +473,7 @@
  * The location of the VHP is defined as a constant (constants.h)
  *
  */
-bool predict_hitting_point(vec6 & ball_pred, double & time_pred,
+bool predict_hitting_point(const double & vhpy, vec6 & ball_pred, double & time_pred,
 		                   EKF & filter, game & game_state) {
 
 	const double time_min = 0.05;
@@ -606,7 +484,7 @@
 	unsigned idx;
 
 	if (check_legal_ball(filter.get_mean(),balls_path,game_state)) {
-		vhp_index = find(balls_path.row(Y) >= pflags.VHPY, 1);
+		vhp_index = find(balls_path.row(Y) >= vhpy, 1);
 		if (vhp_index.n_elem == 1) {
 			idx = as_scalar(vhp_index);
 			ball_pred = balls_path.col(idx);
@@ -628,15 +506,8 @@
  */
 void predict_ball(const double & time_pred, mat & balls_pred, EKF & filter) {
 
-<<<<<<< HEAD
-	filter = init_filter(std_model,std_noise,pflags.spin);
-	num_obs = 0;
-	game_state = AWAITING;
-	t_cum = 0.0;
-=======
 	int N = (int)(time_pred/DT);
 	balls_pred = filter.predict_path(DT,N);
->>>>>>> 4051c0d1
 }
 
 /*
@@ -704,6 +575,10 @@
 	Qdd = join_horiz(Qdd_hit,Qdd_ret);
 }
 
+/*
+ *
+ * FIXME: not working!
+ */
 bool update_next_state(const spline_params & poly,
 		           const vec7 & q_rest_des,
 				   const double time2return, joint & qdes) {
@@ -723,70 +598,6 @@
 	else if (t <= poly.time2hit + time2return) {
 		b = poly.b;
 		tbar = t - poly.time2hit;
-		qdes.q = b.col(0)*tbar*tbar*tbar + b.col(1)*tbar*tbar + b.col(2)*tbar + b.col(3);
-		qdes.qd = 3*b.col(0)*tbar*tbar + 2*b.col(1)*tbar + b.col(2);
-		qdes.qdd = 6*b.col(0)*tbar + 2*b.col(1);
-	}
-	else {
-		t = 0.0; // hitting finished
-		flag = false;
-		qdes.q = q_rest_des;
-		qdes.qd = zeros<vec>(NDOF);
-		qdes.qdd = zeros<vec>(NDOF);
-	}
-	t += DT;
-	return flag;
-}
-
-/*
- * FIXME: NOT WORKING!
- *
- */
-bool update_next_state(const optim & params, const joint & qact,
-		           const vec7 & q_rest_des, const bool reset,
-				   const double time2return, joint & qdes) {
-
-	static vec7 qf,qfdot,qnow,qdnow;
-	static mat a = zeros<mat>(NDOF,4);
-	static mat b = zeros<mat>(NDOF,4);
-	static double t = DT;
-	double T;
-	double tbar;
-	bool flag = true;
-
-	if (reset) {
-		t = DT;
-		return true;
-	}
-
-	if (t == DT) {
-		// form a, b poly coeff matrices
-		T = params.T;
-		qnow = qact.q;
-		qdnow = qact.qd;
-		for (int i = 0; i < NDOF; i++) {
-			qf(i) = params.qf[i];
-			qfdot(i) = params.qfdot[i];
-		}
-		a.col(0) = 2.0 * (qnow - qf) / pow(T,3) + (qfdot + qdnow) / pow(T,2);
-		a.col(1) = 3.0 * (qf - qnow) / pow(T,2) - (qfdot + 2.0*qdnow) / T;
-		a.col(2) = qdnow;
-		a.col(3) = qnow;
-		b.col(0) = 2.0 * (qf - q_rest_des) / pow(time2return,3) + (qfdot) / pow(time2return,2);
-		b.col(1) = 3.0 * (q_rest_des - qf) / pow(time2return,2) - (2.0*qfdot) / time2return;
-		b.col(2) = qfdot;
-		b.col(3) = qf;
-		//cout << "A = \n" << a << "B = \n" << b << endl;
-	}
-
-	if (t <= T) {
-		qdes.q = a.col(0)*t*t*t + a.col(1)*t*t + a.col(2)*t + a.col(3);
-		qdes.qd = 3*a.col(0)*t*t + 2*a.col(1)*t + a.col(2);
-		qdes.qdd = 6*a.col(0)*t + 2*a.col(1);
-		//cout << qdes.q << qdes.qd << qdes.qdd << endl;
-	}
-	else if (t <= T + time2return) {
-		tbar = t - T;
 		qdes.q = b.col(0)*tbar*tbar*tbar + b.col(1)*tbar*tbar + b.col(2)*tbar + b.col(3);
 		qdes.qd = 3*b.col(0)*tbar*tbar + 2*b.col(1)*tbar + b.col(2);
 		qdes.qdd = 6*b.col(0)*tbar + 2*b.col(1);
