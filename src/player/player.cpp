/*! \mainpage Optimal Control based Table Tennis Trajectory Generation
 *
 * \section intro_sec Introduction
 *
 * Welcome to Table Tennis!
 *
 * Player class is the orchestrator for Table Tennis
 * which can call three different trajectory optimizers for table tennis.
 * These are 3rd order striking and returning polynomials computed
 * differently for each method.
 *
 * We provide three modes for testing/playing table tennis:
 * 1. Unit Tests, here the performances of three different players are compared.
 * 2. SL, here the simulation is real-time so threads are detached.
 * 3. Real-Robot, here filtering and trajectory corrections are more robust,
 *                outlier detection is also considered for instance.
 *
 * For the modes (2) and (3) configuration file "player.cfg" sets the modes
 * for the player class, these can be changed online (assuming robot has no task).
 *
 *
 * \section install_sec Installation
 *
 * After pulling run 'make install'.
 * This will allow us to run the unit tests
 * where we can validate the results found in the paper.
 * Make sure to type 'make test' and run ./unit_tests.o
 *
 * \section test_sec Unit Tests
 *
 * The unit tests, use boost testing framework and do not only
 * consider 'unit' tests for each method, but also general scripts for various
 * test scenarios. For instance
 *
 * 1. Does the ball land on the other side?
 * 2. Which method (1 = VHP, 2 = FP, 3 = LAZY) can land more balls?
 * 3. Is correction of trajectories useful when you have observation noise
 *    or  ball prediction error?
 * 4. Are the filters stable? Can we estimate ball state better as we get more data?
 *
 *
 */


/**
 * @file player.cpp
 *
 * @brief Table Tennis player class and the functions it uses are stored here.
 *
 * Player class launches 3 different optimization algorithms
 * for striking trajectory generation.
 *
 *  Created on: Feb 8, 2017
 *  Author: okoc
 */

#include <armadillo>
#include <thread>
#include <string>
#include "stdlib.h"
#include "player.hpp"

#include "kinematics.h"
#include "kinematics.hpp"
#include "constants.h"
#include "kalman.h"
#include "tabletennis.h"
#include "utils.h"
#include "optim.h"

using namespace arma;

/**
 * @brief Initialize Table Tennis Player.
 *
 * Table Tennis Player class that can run 3 different trajectory
 * generation algorithms.
 * VHP and FP try to return the ball to the centre of the opponents court,
 * LP tries to just return the ball to the opponents court.
 *
 * @param q0 Initial joint positions.
 * @param filter_ Reference to an input filter (must be initialized in a separate line).
 * @param alg_ The algorithm for running trajectory optimization: VHP, FP, LP
 * @param mpc_ Flag for turning on/off model predictive control (i.e. corrections).
 * @param verbose_ Flag for changing verbosity level (0 = OFF, 1 = PLAYER, 2 = PLAYER + OPTIM).
 * @param mode_ Mode of running player (0 = SIM FOR UNIT TESTS, 1 = SL SIM, 2 = REAL ROBOT!)
 */
Player::Player(const vec7 & q0, EKF & filter_, algo alg_, bool mpc_, int verbose_, mode_operate mode_)
<<<<<<< HEAD
               : filter(filter_), alg(alg_), mpc(mpc_), verbose(verbose_), mode(mode_) {

	time_land_des = 0.8;
	time2return = 1.0;
	num_obs = 0;
	valid_obs = true;
	moving = false;
	t_cum = 0.0;
	observations = zeros<mat>(3,min_obs);
	times = zeros<vec>(min_obs);
	game_state = AWAITING;
=======
               : filter(filter_), alg(alg_), mpc(mpc_),
				 verbose(verbose_), mode(mode_) {
>>>>>>> fe636387

	ball_land_des(X) = 0.0;
	ball_land_des(Y) = dist_to_table - 3*table_length/4;
	q_rest_des = q0;
<<<<<<< HEAD
	opt_params.Nmax = 500;

	double qrest[NDOF], lb[2*NDOF+1], ub[2*NDOF+1];
=======

	double lb[2*NDOF+1];
	double ub[2*NDOF+1];
	double qrest[NDOF];
>>>>>>> fe636387
	double SLACK = 0.02;
	double Tmax = 1.0;
	set_bounds(lb,ub,SLACK,Tmax);

	for (int i = 0; i < NDOF; i++) {
		qrest[i] = q0(i);
	}
<<<<<<< HEAD
	opt = new HittingPlane(qrest,lb,ub);

=======
	switch (alg) {
		case FIXED:
			opt = new FocusedOptim(qrest,lb,ub);
			opt_params.Nmax = 1000;
			break;
		case VHP:
			opt = new HittingPlane(qrest,lb,ub);
			opt_params.Nmax = 1;
			break;
		case LAZY:
			opt = new LazyOptim(qrest,lb,ub);
			opt_params.Nmax = 1000;
			break;
		default:
			throw ("Algorithm is not recognized!\n");
	}
	opt->set_verbose(verbose > 1);
	opt->set_detach(mode != TEST_SIM);
>>>>>>> fe636387
}

/*
 *
 * Deconstructor for the Player class.
 * Frees the memory using free() as in C-style since calloc() was called.
 *
 */
Player::~Player() {

	delete opt;
}

/*
 * Filter the blob information with a Kalman Filter.
 * (Extended) KF is used both in simulation mode and for real robot.
 *
 * Checking for new ball that is at least 1 mm away from last observation
 * Checking for also outliers.
 * Resets if the ball suddenly appears on the opponent's court.
 *
 * Ball is valid if ball is a new ball and (in real robot mode)
 * it is not an outlier!
 *
 * Note: we're assuming that time elasped dt = DT = 0.002 seconds every time!
 *
 */
void Player::estimate_ball_state(const vec3 & obs) {

	bool newball = check_new_obs(obs,1e-3);
	valid_obs = false;

	if (check_reset_filter(newball,verbose)) {
		filter = init_filter(0.03,0.001,mode == REAL_ROBOT);
		num_obs = 0;
		game_state = AWAITING;
		t_cum = 0.0; // t_cumulative
	}

	if (num_obs < min_obs) {
		if (newball) {
			times(num_obs) = t_cum;
			observations.col(num_obs) = obs;
			num_obs++;
			if (num_obs == min_obs) {
				if (verbose >= 1)
					cout << "Estimating initial ball state\n";
				estimate_prior(observations,times,filter,mode == REAL_ROBOT);
				//cout << OBS << TIMES << filter.get_mean() << endl;
			}
		}
	}
	else { // comes here if there are enough balls to start filter
		filter.predict(DT,true); //true);
		if (newball) {
			valid_obs = true;
			if (mode == REAL_ROBOT)
				valid_obs = !filter.check_outlier(obs,verbose > 0);
		}
		if (valid_obs) {
			filter.update(obs);
			//cout << "Updating...\n"
			//     << "OBS\t" << obs.t() << "FILT\t" << filter.get_mean().t();
		}

	}
	t_cum += DT;
}

/**
 *
 * @brief Public interface for estimating ball state.
 *
 * This interface allows us to test/debug ball state estimation
 * (which is private).
 *
 * @param obs Ball position observation as a 3-vector.
 * @return Ball state as a 6-vector, if filter is not initialized,
 * returns the observation as positions and zeroes as velocities.
 */
vec6 Player::filt_ball_state(const vec3 & obs) {

	estimate_ball_state(obs);
	try {
		return filter.get_mean();
	}
	catch (const std::exception & exception) {
		return join_vert(obs,zeros<vec>(3));
	}
}

/**
 * @brief Play Table Tennis.
 *
 * Main function for playing Table Tennis. Calls one of three different
 * trajectory generation algorithms (depending on initialization) and
 * updates the desired joint states when the optimization threads have finished.
 *
 * @param qact Actual joint positions, velocities, accelerations.
 * @param ball_obs Ball observations (positions as 3-vector).
 * @param qdes Desired joint positions, velocities, accelerations.
 */
void Player::play(const joint & qact,const vec3 & ball_obs, joint & qdes) {

	estimate_ball_state(ball_obs);

	// initialize optimization and get the hitting parameters
	switch (alg) {
		case FIXED:
			optim_fixedp_param(qact);
			break;
		case VHP:
			optim_vhp_param(qact);
			break;
		case LAZY:
			optim_lazy_param(qact);
			break;
		default:
			throw ("Algorithm is not recognized!\n");
	}

	// generate movement or calculate next desired step
	calc_next_state(qact, qdes);

}

/**
 * @brief Cheat Table Tennis by getting the exact ball state in simulation.
 *
 * Similar to play() method, this method receives from the simulator the
 * exact ball states, which bypasses then the ball estimation method.
 * Useful for debugging the internal filter used.
 *
 * @param qact Actual joint positions, velocities, accelerations.
 * @param ball_obs Ball observations (positions as 3-vector).
 * @param qdes Desired joint positions, velocities, accelerations.
 */
void Player::cheat(const joint & qact, const vec6 & ballstate, joint & qdes) {

	// resetting legal ball detecting to AWAITING state
	if (ballstate(Y) < (dist_to_table - table_length) && ballstate(DY) > 2.0)
		game_state = AWAITING;
	filter.set_prior(ballstate,0.01*eye<mat>(6,6));

	switch (alg) {
		case FIXED:
			optim_fixedp_param(qact);
			break;
		case VHP:
			optim_vhp_param(qact);
			break;
		case LAZY:
			optim_lazy_param(qact);
			break;
		default:
			throw ("Algorithm is not recognized!\n");
	}

	// generate movement or calculate next desired step
	calc_next_state(qact, qdes);
}

/*
 * Calculate hitting parameters qf, qfdot
 * on the Virtual Hitting Plane (VHP) by running Inverse Kinematics
 *
 * The inverse kinematics routine runs an optimization to minimize
 * the distance to a rest posture
 *
 *
 */
void Player::optim_vhp_param(const joint & qact) {

	double time_pred;
	vec6 ball_pred;
	double q0[NDOF], q0dot[NDOF];

	// if ball is fast enough and robot is not moving consider optimization
	if (check_update(qact)) {
		if (predict_hitting_point(ball_pred,time_pred,filter,game_state)) { // ball is legal and reaches VHP
			calc_racket_strategy(ball_pred,ball_land_des,time_land_des,opt_params);
			for (int i = 0; i < NDOF; i++) {
				q0[i] = qact.q(i);
				q0dot[i] = qact.qd(i);
			}
			opt->set_des_params(&opt_params);
			opt->update_init_state(q0,q0dot,time_pred);
			opt->run();
		}
	}

}

/*
 * FIXED PLAYER
 *
 * Calculate the optimization parameters using an NLOPT nonlinear optimization algorithm
 * in another thread
 *
 * The optimized parameters are: qf, qf_dot, T
 * assuming T_return and q0 are fixed
 *
 */
void Player::optim_fixedp_param(const joint & qact) {

	mat balls_pred;
	double q0[NDOF], q0dot[NDOF];

	// if ball is fast enough and robot is not moving consider optimization
	if (check_update(qact)) {
		predict_ball(1.0,balls_pred,filter);
		if (check_legal_ball(filter.get_mean(),balls_pred,game_state)) { // ball is legal
			calc_racket_strategy(balls_pred,ball_land_des,time_land_des,opt_params);
			for (int i = 0; i < NDOF; i++) {
				q0[i] = qact.q(i);
				q0dot[i] = qact.qd(i);
			}
			opt->set_des_params(&opt_params);
			opt->update_init_state(q0,q0dot,0.5);
			opt->run();
		}
	}
}

/*
 * LAZY PLAYER
 *
 * Calculate the optimization parameters using an NLOPT nonlinear optimization algorithm
 * in another thread
 *
 * The optimized parameters are: qf, qf_dot, T
 *
 *
 */
void Player::optim_lazy_param(const joint & qact) {

	mat balls_pred;
	double q0[NDOF], q0dot[NDOF];

	// if ball is fast enough and robot is not moving consider optimization
	if (check_update(qact)) {
		predict_ball(1.0,balls_pred,filter);
		if (check_legal_ball(filter.get_mean(),balls_pred,game_state)) { // ball is legal
			opt_params.ball_pos = balls_pred.rows(X,Z);
			opt_params.ball_vel = balls_pred.rows(DX,DZ);
			for (int i = 0; i < NDOF; i++) {
				q0[i] = qact.q(i);
				q0dot[i] = qact.qd(i);
			}
			opt->set_des_params(&opt_params);
			opt->update_init_state(q0,q0dot,0.5);
			opt->run();
		}
	}


}

/*
 * Check MPC flag and update if possible
 *
 * IF MPC IS TURNED OFF
 * if ball is incoming and robot is not moving consider optimization
 *
 * IF MPC IS TURNED ON
 * then additionally consider (after running initial optimization)
 * relaunching optimization if ball is valid (new ball and not an outlier)
 * the frequency of updates is respected, and the ball has not passed the y-limit
 *
 */
bool Player::check_update(const joint & qact) const {

	static vec6 state_last = -10 * ones<vec>(6);
	static wall_clock timer;
	const double FREQ_MPC = (mode == REAL_ROBOT) ? 10.0 : 40.0;
	vec6 state_est;
	bool update;
	static int counter;
	racket robot_racket;
	bool activate, passed_lim, incoming = false;

	try {
		state_est = filter.get_mean();
		counter++;
		update = !opt->check_update() && !opt->check_running();
		// ball is incoming
		if (mpc && moving) {
			calc_racket_state(qact,robot_racket);
			activate = (mode == TEST_SIM) ? counter % 5 == 0 :
					                        timer.toc() > (1.0/FREQ_MPC);
			passed_lim = state_est(Y) > robot_racket.pos(Y);
			incoming = state_est(Y) > state_last(Y);
			update = update && valid_obs && activate
					&& !passed_lim && incoming;
		}
		else {
			update = update && !moving
					&& (state_est(Y) > (dist_to_table - table_length/2.0))
					&& (state_est(DY) > 2.0);
		}
	}
	catch (const std::exception & not_init_error) {
		update = false;
	}
	if (update) {
		//cout << num_updates++ << endl;
		timer.tic();
		state_last = state_est;
	}
	return update;
}

/*
 * Unfold the next desired state of the 3rd order polynomials in joint space
 * If movement finishes then the desired state velocities and accelerations are zeroed.
 *
 * Multithreading : if after initial lookup, the computation in the other thread terminates, then we
 * synchonize the values between the threads and compute the next desired states given these new polynomial
 * parameters (qf, qf_dot and T_hit)
 *
 */
void Player::calc_next_state(const joint & qact, joint & qdes) {

<<<<<<< HEAD
	static unsigned idx = 0;
	static mat Q_des, Qd_des, Qdd_des;
	static vec7 qf, qfdot;
	static double T;

	// this should be only for MPC?
	if (opt->get_params(qf,qfdot,T)) {
=======
	// this should be only for MPC?
	if (opt->get_params(qact,poly)) {
>>>>>>> fe636387
		if (verbose) {
			std::cout << "Launching/updating strike" << std::endl;
		}
		moving = true;
<<<<<<< HEAD
		// call polynomial generation
		generate_strike(qf,qfdot,T,qact,q_rest_des,time2return,Q_des,Qd_des,Qdd_des);
		idx = 0;
=======
		opt->set_moving(true);
>>>>>>> fe636387
	}

	// make sure we update after optim finished
	if (moving) {
<<<<<<< HEAD
		qdes.q = Q_des.col(idx);
		qdes.qd = Qd_des.col(idx);
		qdes.qdd = Qdd_des.col(idx);
		idx++;
		if (idx == Q_des.n_cols) {
			// hitting process will finish
			moving = false;
			qdes.q = q_rest_des;
			qdes.qd = zeros<vec>(NDOF);
			qdes.qdd = zeros<vec>(NDOF);
			idx = 0;
=======
		if (update_next_state(poly,q_rest_des,time2return,qdes)) {
			moving = false;
			opt->set_moving(false);
>>>>>>> fe636387
		}
	}

}

/**
 * @brief Method useful for testing performance of different players.
 *
 * Using many balls in simulation requires fast resetting
 * Setting a time threshold as a resetting condition won't work in this case.
 *
 */
void Player::reset_filter(double std_model, double std_noise) {

	filter = init_filter(std_model,std_noise,mode == REAL_ROBOT);
	num_obs = 0;
	game_state = AWAITING;
	t_cum = 0.0;
}

/*
 * Predict hitting point on the Virtual Hitting Plane (VHP)
 * if the ball is legal (legal detected bounce or legal predicted bounce)
 * and there is enough time (50 ms threshold)
 *
 * The location of the VHP is defined as a constant (constants.h)
 *
 */
bool predict_hitting_point(vec6 & ball_pred, double & time_pred,
		                   EKF & filter, game & game_state) {

	const double time_min = 0.05;
	mat balls_path;
	bool valid_hp = false;
	predict_ball(1.0,balls_path,filter);
	uvec vhp_index;
	unsigned idx;

	if (check_legal_ball(filter.get_mean(),balls_path,game_state)) {
		vhp_index = find(balls_path.row(Y) >= VHPY, 1);
		if (vhp_index.n_elem == 1) {
			idx = as_scalar(vhp_index);
			ball_pred = balls_path.col(idx);
			time_pred = DT * (idx + 1);
			if (time_pred > time_min)
				valid_hp = true;
		}
	}

	return valid_hp;
}

/*
 * Predict ball with the models fed into the filter
 *
 * Number of prediction steps is given by Nmax in racket
 * parameters
 *
 */
void predict_ball(const double & time_pred, mat & balls_pred, EKF & filter) {

	int N = (int)(time_pred/DT);
	balls_pred = filter.predict_path(DT,N);
}

/*
 * Function that calculates a racket strategy : positions, velocities and racket normal
 * for each point on the predicted ball trajectory (ballMat)
 * to return it a desired point (ballLand) at a desired time (landTime)
 *
 *
 */
optim_des calc_racket_strategy(const mat & balls_predicted,
		                       const vec2 & ball_land_des, const double time_land_des,
							   optim_des & racket_params) {

	//static wall_clock timer;
	//timer.tic();
	TableTennis tennis = TableTennis(false,false);

	int N = balls_predicted.n_cols;
	mat balls_out_vel = zeros<mat>(3,N);
	mat racket_des_normal = zeros<mat>(3,N);
	mat racket_des_vel = zeros<mat>(3,N);
	tennis.calc_des_ball_out_vel(ball_land_des,time_land_des,balls_predicted,balls_out_vel);
	tennis.calc_des_racket_normal(balls_predicted.rows(DX,DZ),balls_out_vel,racket_des_normal);
	tennis.calc_des_racket_vel(balls_predicted.rows(DX,DZ),balls_out_vel,racket_des_normal,racket_des_vel);

	// place racket centre on the predicted ball
	racket_params.racket_pos = balls_predicted.rows(X,Z);
	racket_params.racket_vel = racket_des_vel;
	racket_params.racket_normal = racket_des_normal;

	//cout << timer.toc() << endl;
	return racket_params;
}

/*
 * Update state using hitting and returning joint state 3rd degree polynomials
 *
 */
<<<<<<< HEAD
void generate_strike(const vec7 & qf, const vec7 & qfdot, const double T, const joint & qact,
		             const vec7 & q_rest_des, const double time2return,
		            mat & Q, mat & Qd, mat & Qdd) {

	// first create hitting polynomials
	vec7 qnow = qact.q;
	vec7 qdnow = qact.qd;
	vec7 a3 = 2.0 * (qnow - qf) / pow(T,3) + (qfdot + qdnow) / pow(T,2);
	vec7 a2 = 3.0 * (qf - qnow) / pow(T,2) - (qfdot + 2.0*qdnow) / T;
	vec7 b3 = 2.0 * (qf - q_rest_des) / pow(time2return,3) + (qfdot) / pow(time2return,2);
	vec7 b2 = 3.0 * (q_rest_des - qf) / pow(time2return,2) - (2.0*qfdot) / time2return;

	int N_hit = T/DT;
	rowvec times_hit = linspace<rowvec>(DT,T,N_hit);
	int N_return = time2return/DT;
	rowvec times_ret = linspace<rowvec>(DT,time2return,N_return);

	mat Q_hit, Qd_hit, Qdd_hit, Q_ret, Qd_ret, Qdd_ret;
	Q_hit = Qd_hit = Qdd_hit = zeros<mat>(NDOF,N_hit);
	Q_ret = Qd_ret = Qdd_ret = zeros<mat>(NDOF,N_return);

	gen_3rd_poly(times_hit,a3,a2,qdnow,qnow,Q_hit,Qd_hit,Qdd_hit);
	gen_3rd_poly(times_ret,b3,b2,qfdot,qf,Q_ret,Qd_ret,Qdd_ret);
	Q = join_horiz(Q_hit,Q_ret);
	Qd = join_horiz(Qd_hit,Qd_ret);
	Qdd = join_horiz(Qdd_hit,Qdd_ret);
=======
bool update_next_state(const spline_params & poly,
		           const vec7 & q_rest_des,
				   const double time2return, joint & qdes) {

	static double t = DT;
	mat a,b;
	double tbar;
	bool flag = true;

	if (t <= poly.time2hit) {
		a = poly.a;
		qdes.q = a.col(0)*t*t*t + a.col(1)*t*t + a.col(2)*t + a.col(3);
		qdes.qd = 3*a.col(0)*t*t + 2*a.col(1)*t + a.col(2);
		qdes.qdd = 6*a.col(0)*t + 2*a.col(1);
	}
	else if (t <= poly.time2hit + time2return) {
		b = poly.b;
		tbar = t - poly.time2hit;
		qdes.q = b.col(0)*tbar*tbar*tbar + b.col(1)*tbar*tbar + b.col(2)*tbar + b.col(3);
		qdes.qd = 3*b.col(0)*tbar*tbar + 2*b.col(1)*tbar + b.col(2);
		qdes.qdd = 6*b.col(0)*tbar + 2*b.col(1);
	}
	else {
		t = 0.0; // hitting finished
		flag = false;
		qdes.q = q_rest_des;
		qdes.qd = zeros<vec>(NDOF);
		qdes.qdd = zeros<vec>(NDOF);
	}
	t += DT;
	return flag;
>>>>>>> fe636387
}

/*
 * Initialize an Extended Kalman Filter
 * useful for passing to Player constructor
 *
 */
EKF init_filter(double std_model, double std_noise, bool spin) {

	mat C = eye<mat>(3,6);
	mat66 Q = std_model * eye<mat>(6,6);
	mat33 R = std_noise * eye<mat>(3,3);
	if (spin)
		return EKF(calc_spin_ball,C,Q,R);
	else
		return EKF(calc_next_ball,C,Q,R);
}

/*
 * Generate matrix of joint angles, velocities and accelerations
 */
void gen_3rd_poly(const rowvec & times, const vec7 & a3, const vec7 & a2, const vec7 & a1, const vec7 & a0,
		     mat & Q, mat & Qd, mat & Qdd) {

	// IN MATLAB:
	//	qStrike(m,:) = a(1)*t.^3 + a(2)*t.^2 + a(3)*t + a(4);
	//	qdStrike(m,:) = 3*a(1)*t.^2 + 2*a(2)*t + a(3);
	//	qddStrike(m,:) = 6*a(1)*t + 2*a(2);

	for(int i = 0; i < NDOF; i++) {
		Q.row(i) = a3(i) * pow(times,3) + a2(i) * pow(times,2) + a1(i) * times + a0(i);
		Qd.row(i) = 3*a3(i) * pow(times,2) + 2*a2(i) * times + a1(i);
		Qdd.row(i) = 6*a3(i) * times + 2*a2(i);
	}
}

/*
 *
 * Checks for legal bounce
 * If an incoming ball has bounced before or bounces on opponents' court
 * it is declared ILLEGAL (legal_bounce as DATA MEMBER of player class)
 *
 * Bounce variable is static variable of estimate_ball_state method of player class
 * which is reset each time an incoming ball from ball gun is detected.
 *
 * TODO: also consider detecting HIT by robot racket
 *
 */
void check_legal_bounce(const vec6 & ball_est, game & game_state) {


	static double last_z_vel = 0.0;
	bool ball_is_incoming = ball_est(DY) > 0.0;
	bool on_opp_court = (ball_est(Y) < (dist_to_table - (table_length/2.0)));

	if (last_z_vel < 0.0 && ball_est(DZ) > 0.0) { // bounce must have occurred
		if (ball_is_incoming) {
			if (game_state == LEGAL || on_opp_court) {
				game_state = ILLEGAL;
			}
			else {
				//cout << "Legal bounce occurred!" << endl;
				game_state = LEGAL;
			}
		}
	}

	last_z_vel = ball_est(DZ);
}

/*
 * Check if the table tennis trial is LEGAL (hence motion planning can be started).
 *
 * If it is exactly one ball when in awaiting mode
 * (before an actual legal bounce was detected) trial will be legal!
 *
 * If ball has bounced legally bounce, then there should be no more bounces.
 *
 * TODO: no need to check after ball passes table
 *
 */
bool check_legal_ball(const vec6 & ball_est, const mat & balls_predicted, game & game_state) {

	int num_bounces = 0;
	int N = balls_predicted.n_cols;

	check_legal_bounce(ball_est, game_state);

	// if sign of z-velocity changes then the ball bounces
	for (int i = 0; i < N-1; i++) {
		if (balls_predicted(DZ,i) < 0 && balls_predicted(DZ,i+1) > 0) {
			num_bounces++;
		}
	}

	// one bounce is predicted before an actual bounce has happened
	if (game_state == AWAITING && num_bounces == 1) {
		return true;
	}
	// no bounce is predicted
	if (game_state == LEGAL && num_bounces == 0) {
		return true;
	}

	return false;
}

/*
 * Checks to see if the observation is new (updated)
 *
 * The blobs need to be at least tol apart from each other in distance
 *
 */
bool check_new_obs(const vec3 & obs, double tol) {

	static vec3 last_obs = zeros<vec>(3);

	if (norm(obs - last_obs) > tol) {
		last_obs = obs;
		return true;
	}
	return false;
}

/*
 * Least squares to estimate prior given
 * matrix of observations Y of column length N, each row
 * corresponding to one
 *
 * If observations arrive as column vectors then we take
 * transpose of it.
 *
 * Velocity estimation is biased, we multiply velocities by 0.8
 * since LSE often overestimates the model with spin.
 *
 *
 */
void estimate_prior(const mat & observations,
		            const vec & times,
					EKF & filter,
					bool real_robot) {

	vec6 x; mat66 P;
	int num_samples = times.n_elem;
	mat M = zeros<mat>(num_samples,3);
	vec times_z = times - times(0); // times zeroed

	// and create the data matrix
	for (int i = 0; i < num_samples; i++) {
		M(i,0) = 1.0;
		M(i,1) = times_z(i);
		M(i,2) = times_z(i) * times_z(i);
	}
	// solving for the parameters
	//cout << "Data matrix:" << endl << M << endl;
	mat Beta = solve(M,observations.t());
	//cout << "Parameters:" << endl << Beta << endl;
	x = join_horiz(Beta.row(0),Beta.row(1)).t(); //vectorise(Beta.rows(0,1));
	P.eye(6,6);
	if (real_robot)	{
		x(span(DX,DZ)) *= 0.8;
		P *= 1e3;
	}
	//cout << "Data:\n" << observations << endl;
	//cout << "Initial est:\n" << x << endl;
	filter.set_prior(x,P);
	filter.update(observations.col(0));

	double dt;
	for (unsigned i = 1; i < times.n_elem; i++) {
		dt = times_z(i) - times_z(i-1);
		filter.predict(dt,true);
		filter.update(observations.col(i));
	}
	//x = filter.get_mean();
	//x(span(DX,DZ)) = x(span(DX,DZ)) % vel_multiplier;
	//filter.set_prior(x,P);
}

/*
 * Check to see if we want to reset the filter.
 *
 * Basically if a new ball appears 300 ms later than the last new ball
 * we reset the filter.
 *
 */
bool check_reset_filter(const bool newball, const int verbose) {

	bool reset = false;
	static int reset_cnt = 0;
	static double threshold = 0.3; // 300 miliseconds
	static bool firsttime = true;
	static wall_clock timer;

	if (firsttime) {
		firsttime = false;
		timer.tic();
	}

	if (newball) {
		if (timer.toc() > threshold) {
			reset = true;
			if (verbose > 0) {
				std::cout << "Resetting filter! Count: " << ++reset_cnt << std::endl;
			}
		}
		timer.tic();
	}
	return reset;
}

/*
 * Set upper and lower bounds on the optimization.
 * First loads the joint limits and then
 */
void set_bounds(double *lb, double *ub, double SLACK, double Tmax) {

	read_joint_limits(lb,ub);
	// lower bounds and upper bounds for qf are the joint limits
	for (int i = 0; i < NDOF; i++) {
		ub[i] -= SLACK;
		lb[i] += SLACK;
		ub[i+NDOF] = MAX_VEL;
		lb[i+NDOF] = -MAX_VEL;
	}
	// constraints on final time
	ub[2*NDOF] = Tmax;
	lb[2*NDOF] = 0.0;
}<|MERGE_RESOLUTION|>--- conflicted
+++ resolved
@@ -86,36 +86,17 @@
  * @param mode_ Mode of running player (0 = SIM FOR UNIT TESTS, 1 = SL SIM, 2 = REAL ROBOT!)
  */
 Player::Player(const vec7 & q0, EKF & filter_, algo alg_, bool mpc_, int verbose_, mode_operate mode_)
-<<<<<<< HEAD
-               : filter(filter_), alg(alg_), mpc(mpc_), verbose(verbose_), mode(mode_) {
-
-	time_land_des = 0.8;
-	time2return = 1.0;
-	num_obs = 0;
-	valid_obs = true;
-	moving = false;
-	t_cum = 0.0;
-	observations = zeros<mat>(3,min_obs);
-	times = zeros<vec>(min_obs);
-	game_state = AWAITING;
-=======
                : filter(filter_), alg(alg_), mpc(mpc_),
 				 verbose(verbose_), mode(mode_) {
->>>>>>> fe636387
+
 
 	ball_land_des(X) = 0.0;
 	ball_land_des(Y) = dist_to_table - 3*table_length/4;
 	q_rest_des = q0;
-<<<<<<< HEAD
-	opt_params.Nmax = 500;
-
-	double qrest[NDOF], lb[2*NDOF+1], ub[2*NDOF+1];
-=======
 
 	double lb[2*NDOF+1];
 	double ub[2*NDOF+1];
 	double qrest[NDOF];
->>>>>>> fe636387
 	double SLACK = 0.02;
 	double Tmax = 1.0;
 	set_bounds(lb,ub,SLACK,Tmax);
@@ -123,35 +104,30 @@
 	for (int i = 0; i < NDOF; i++) {
 		qrest[i] = q0(i);
 	}
-<<<<<<< HEAD
-	opt = new HittingPlane(qrest,lb,ub);
-
-=======
+
 	switch (alg) {
 		case FIXED:
 			opt = new FocusedOptim(qrest,lb,ub);
-			opt_params.Nmax = 1000;
+			pred_params.Nmax = 1000;
 			break;
 		case VHP:
 			opt = new HittingPlane(qrest,lb,ub);
-			opt_params.Nmax = 1;
 			break;
 		case LAZY:
 			opt = new LazyOptim(qrest,lb,ub);
-			opt_params.Nmax = 1000;
+			pred_params.Nmax = 1000;
 			break;
 		default:
 			throw ("Algorithm is not recognized!\n");
 	}
 	opt->set_verbose(verbose > 1);
 	opt->set_detach(mode != TEST_SIM);
->>>>>>> fe636387
 }
 
 /*
  *
  * Deconstructor for the Player class.
- * Frees the memory using free() as in C-style since calloc() was called.
+ * Frees the pointer to Optimization classes
  *
  */
 Player::~Player() {
@@ -319,20 +295,15 @@
  */
 void Player::optim_vhp_param(const joint & qact) {
 
+	vec6 ball_pred;
 	double time_pred;
-	vec6 ball_pred;
-	double q0[NDOF], q0dot[NDOF];
 
 	// if ball is fast enough and robot is not moving consider optimization
 	if (check_update(qact)) {
 		if (predict_hitting_point(ball_pred,time_pred,filter,game_state)) { // ball is legal and reaches VHP
-			calc_racket_strategy(ball_pred,ball_land_des,time_land_des,opt_params);
-			for (int i = 0; i < NDOF; i++) {
-				q0[i] = qact.q(i);
-				q0dot[i] = qact.qd(i);
-			}
-			opt->set_des_params(&opt_params);
-			opt->update_init_state(q0,q0dot,time_pred);
+			calc_racket_strategy(ball_pred,ball_land_des,time_land_des,pred_params);
+			opt->set_des_params(&pred_params);
+			opt->update_init_state(qact,time_pred);
 			opt->run();
 		}
 	}
@@ -352,19 +323,14 @@
 void Player::optim_fixedp_param(const joint & qact) {
 
 	mat balls_pred;
-	double q0[NDOF], q0dot[NDOF];
 
 	// if ball is fast enough and robot is not moving consider optimization
 	if (check_update(qact)) {
-		predict_ball(1.0,balls_pred,filter);
+		predict_ball(2.0,balls_pred,filter);
 		if (check_legal_ball(filter.get_mean(),balls_pred,game_state)) { // ball is legal
-			calc_racket_strategy(balls_pred,ball_land_des,time_land_des,opt_params);
-			for (int i = 0; i < NDOF; i++) {
-				q0[i] = qact.q(i);
-				q0dot[i] = qact.qd(i);
-			}
-			opt->set_des_params(&opt_params);
-			opt->update_init_state(q0,q0dot,0.5);
+			calc_racket_strategy(balls_pred,ball_land_des,time_land_des,pred_params);
+			opt->set_des_params(&pred_params);
+			opt->update_init_state(qact,0.5);
 			opt->run();
 		}
 	}
@@ -383,20 +349,15 @@
 void Player::optim_lazy_param(const joint & qact) {
 
 	mat balls_pred;
-	double q0[NDOF], q0dot[NDOF];
 
 	// if ball is fast enough and robot is not moving consider optimization
 	if (check_update(qact)) {
-		predict_ball(1.0,balls_pred,filter);
+		predict_ball(2.0,balls_pred,filter);
 		if (check_legal_ball(filter.get_mean(),balls_pred,game_state)) { // ball is legal
-			opt_params.ball_pos = balls_pred.rows(X,Z);
-			opt_params.ball_vel = balls_pred.rows(DX,DZ);
-			for (int i = 0; i < NDOF; i++) {
-				q0[i] = qact.q(i);
-				q0dot[i] = qact.qd(i);
-			}
-			opt->set_des_params(&opt_params);
-			opt->update_init_state(q0,q0dot,0.5);
+			pred_params.ball_pos = balls_pred.rows(X,Z);
+			pred_params.ball_vel = balls_pred.rows(DX,DZ);
+			opt->set_des_params(&pred_params);
+			opt->update_init_state(qact,0.5);
 			opt->run();
 		}
 	}
@@ -469,50 +430,20 @@
  */
 void Player::calc_next_state(const joint & qact, joint & qdes) {
 
-<<<<<<< HEAD
-	static unsigned idx = 0;
-	static mat Q_des, Qd_des, Qdd_des;
-	static vec7 qf, qfdot;
-	static double T;
-
-	// this should be only for MPC?
-	if (opt->get_params(qf,qfdot,T)) {
-=======
 	// this should be only for MPC?
 	if (opt->get_params(qact,poly)) {
->>>>>>> fe636387
 		if (verbose) {
 			std::cout << "Launching/updating strike" << std::endl;
 		}
 		moving = true;
-<<<<<<< HEAD
-		// call polynomial generation
-		generate_strike(qf,qfdot,T,qact,q_rest_des,time2return,Q_des,Qd_des,Qdd_des);
-		idx = 0;
-=======
 		opt->set_moving(true);
->>>>>>> fe636387
 	}
 
 	// make sure we update after optim finished
 	if (moving) {
-<<<<<<< HEAD
-		qdes.q = Q_des.col(idx);
-		qdes.qd = Qd_des.col(idx);
-		qdes.qdd = Qdd_des.col(idx);
-		idx++;
-		if (idx == Q_des.n_cols) {
-			// hitting process will finish
-			moving = false;
-			qdes.q = q_rest_des;
-			qdes.qd = zeros<vec>(NDOF);
-			qdes.qdd = zeros<vec>(NDOF);
-			idx = 0;
-=======
-		if (update_next_state(poly,q_rest_des,time2return,qdes)) {
+		if (!update_next_state(poly,q_rest_des,time2return,qdes)) {
 			moving = false;
 			opt->set_moving(false);
->>>>>>> fe636387
 		}
 	}
 
@@ -547,7 +478,7 @@
 	const double time_min = 0.05;
 	mat balls_path;
 	bool valid_hp = false;
-	predict_ball(1.0,balls_path,filter);
+	predict_ball(2.0,balls_path,filter);
 	uvec vhp_index;
 	unsigned idx;
 
@@ -614,7 +545,7 @@
  * Update state using hitting and returning joint state 3rd degree polynomials
  *
  */
-<<<<<<< HEAD
+
 void generate_strike(const vec7 & qf, const vec7 & qfdot, const double T, const joint & qact,
 		             const vec7 & q_rest_des, const double time2return,
 		            mat & Q, mat & Qd, mat & Qdd) {
@@ -641,7 +572,8 @@
 	Q = join_horiz(Q_hit,Q_ret);
 	Qd = join_horiz(Qd_hit,Qd_ret);
 	Qdd = join_horiz(Qdd_hit,Qdd_ret);
-=======
+}
+
 bool update_next_state(const spline_params & poly,
 		           const vec7 & q_rest_des,
 				   const double time2return, joint & qdes) {
@@ -673,7 +605,6 @@
 	}
 	t += DT;
 	return flag;
->>>>>>> fe636387
 }
 
 /*
