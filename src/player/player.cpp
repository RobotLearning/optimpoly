/*! \mainpage Optimal Control based Table Tennis Trajectory Generation
 *
 * \section intro_sec Introduction
 *
 * Welcome to Table Tennis!
 *
 * Player class is the orchestrator for Table Tennis
 * which can call three different trajectory optimizers for table tennis.
 * These are 3rd order striking and returning polynomials computed
 * differently for each method.
 *
 * We provide three modes for testing/playing table tennis:
 * 1. Unit Tests, here the performances of three different players are compared.
 * 2. SL, here the simulation is real-time so threads are detached.
 * 3. Real-Robot, here filtering and trajectory corrections are more robust,
 *                outlier detection is also considered for instance.
 *
 * For the modes (2) and (3) configuration file "player.cfg" sets the modes
 * for the player class, these can be changed online (assuming robot has no task).
 *
 *
 * \section install_sec Installation
 *
 * After pulling run 'make install'.
 * This will allow us to run the unit tests
 * where we can validate the results found in the paper.
 * Make sure to type 'make test' and run ./unit_tests.o
 *
 * \section test_sec Unit Tests
 *
 * The unit tests, use boost testing framework and do not only
 * consider 'unit' tests for each method, but also general scripts for various
 * test scenarios. For instance
 *
 * 1. Does the ball land on the other side?
 * 2. Which method (1 = VHP, 2 = FP, 3 = LAZY) can land more balls?
 * 3. Is correction of trajectories useful when you have observation noise
 *    or  ball prediction error?
 * 4. Are the filters stable? Can we estimate ball state better as we get more data?
 *
 *
 */


/**
 * @file player.cpp
 *
 * @brief Table Tennis player class and the functions it uses are stored here.
 *
 * Player class launches 3 different optimization algorithms
 * for striking trajectory generation.
 *
 *  Created on: Feb 8, 2017
 *  Author: okoc
 */

#include <armadillo>
#include <thread>
#include <string>
#include "stdlib.h"
#include "player.hpp"

#include "kinematics.h"
#include "kinematics.hpp"
#include "constants.h"
#include "kalman.h"
#include "tabletennis.h"
#include "utils.h"
#include "optim.h"

using namespace arma;

/**
 * @brief Initialize Table Tennis Player.
 *
 * Table Tennis Player class that can run 3 different trajectory
 * generation algorithms.
 * VHP and FP try to return the ball to the centre of the opponents court,
 * LP tries to just return the ball to the opponents court.
 *
 * @param q0 Initial joint positions.
 * @param filter_ Reference to an input filter (must be initialized in a separate line).
 * @param alg_ The algorithm for running trajectory optimization: VHP, FP, LP
 * @param mpc_ Flag for turning on/off model predictive control (i.e. corrections).
 * @param verbose_ Flag for changing verbosity level (0 = OFF, 1 = PLAYER, 2 = PLAYER + OPTIM).
 * @param mode_ Mode of running player (0 = SIM FOR UNIT TESTS, 1 = SL SIM, 2 = REAL ROBOT!)
 */
Player::Player(const vec7 & q0, EKF & filter_, player_flags & flags)
               : filter(filter_), pflags(flags) {

	ball_land_des(X) += pflags.ball_land_des_offset[X];
	ball_land_des(Y) = dist_to_table - 3*table_length/4 + pflags.ball_land_des_offset[Y];
	time_land_des = pflags.time_land_des;
	time2return = pflags.time2return;
	q_rest_des = q0;
	observations = zeros<mat>(3,pflags.min_obs); // for initializing filter
	times = zeros<vec>(pflags.min_obs); // for initializing filter
	topspin = pflags.init_topspin;

	double lb[2*NDOF+1];
	double ub[2*NDOF+1];
	double qrest[NDOF];
	double SLACK = 0.02;
	double Tmax = 1.0;
	set_bounds(lb,ub,SLACK,Tmax);

	for (int i = 0; i < NDOF; i++) {
		qrest[i] = q0(i);
	}

	switch (pflags.alg) {
		case FOCUS:
			opt = new FocusedOptim(qrest,lb,ub);
			pred_params.Nmax = 1000;
			break;
		case VHP:
			opt = new HittingPlane(qrest,lb,ub);
			break;
		case LAZY:
			opt = new LazyOptim(qrest,lb,ub);
			pred_params.Nmax = 1000;
			break;
		default:
			throw ("Algorithm is not recognized!\n");
	}
	opt->set_verbose(pflags.verbosity > 1);
	opt->set_detach(pflags.detach);
}

/*
 *
 * Deconstructor for the Player class.
 * Frees the pointer to Optimization classes
 *
 */
Player::~Player() {

	delete opt;
}

/*
 * Filter the blob information with a Kalman Filter.
 * (Extended) KF is used both in simulation mode and for real robot.
 *
 * Checking for new ball that is at least 1 mm away from last observation
 * Checking for also outliers.
 * Resets if the ball suddenly appears on the opponent's court.
 *
 * Ball is valid if ball is a new ball and (in real robot mode)
 * it is not an outlier!
 *
 * Note: we're assuming that time elasped dt = DT = 0.002 seconds every time!
 *
 */
void Player::estimate_ball_state(const vec3 & obs) {

	bool newball = check_new_obs(obs,1e-3);
	valid_obs = false;

	if (check_reset_filter(newball,pflags.verbosity,pflags.t_reset_thresh)) {
		filter = init_filter(pflags.std_model,pflags.std_noise,pflags.spin);
		num_obs = 0;
		game_state = AWAITING;
		t_obs = 0.0; // t_cumulative
	}

	if (num_obs < pflags.min_obs) {
		if (newball) {
			times(num_obs) = t_obs;
			observations.col(num_obs) = obs;
			num_obs++;
			if (num_obs == pflags.min_obs) {
				if (pflags.verbosity >= 1)
					cout << "Estimating initial ball state\n";
				estimate_prior(observations,times,filter,
						pflags.mult_mu_init, pflags.mult_p_init);
				//cout << OBS << TIMES << filter.get_mean() << endl;
			}
		}
	}
	else { // comes here if there are enough balls to start filter
		filter.predict(DT,true); //true);
		if (newball) {
			valid_obs = true;
			if (pflags.outlier_detection)
				valid_obs = !filter.check_outlier(obs,pflags.verbosity);
		}
		if (valid_obs) {
			filter.update(obs);
			//cout << "Updating...\n"
			//     << "OBS\t" << obs.t() << "FILT\t" << filter.get_mean().t();
		}

	}
	t_obs += DT;
}

/**
 *
 * @brief Public interface for estimating ball state.
 *
 * This interface allows us to test/debug ball state estimation
 * (which is private).
 *
 * @param obs Ball position observation as a 3-vector.
 * @return Ball state as a 6-vector, if filter is not initialized,
 * returns the observation as positions and zeroes as velocities.
 */
vec6 Player::filt_ball_state(const vec3 & obs) {

	estimate_ball_state(obs);
	try {
		return filter.get_mean();
	}
	catch (const std::exception & exception) {
		return join_vert(obs,zeros<vec>(3));
	}
}

/**
 * @brief Play Table Tennis.
 *
 * Main function for playing Table Tennis. Calls one of three different
 * trajectory generation algorithms (depending on initialization) and
 * updates the desired joint states when the optimization threads have finished.
 *
 * @param qact Actual joint positions, velocities, accelerations.
 * @param ball_obs Ball observations (positions as 3-vector).
 * @param qdes Desired joint positions, velocities, accelerations.
 */
void Player::play(const joint & qact,const vec3 & ball_obs, joint & qdes) {

	estimate_ball_state(ball_obs);

	calc_opt_params(qact);

	// generate movement or calculate next desired step
	calc_next_state(qact, qdes);

}

/*
 * @brief React to ball observation by predicting and optimizing
 * trajectory parameters if possible
 *
 * In detach mode, we only launch another thread if the last one
 * has successfully terminated
 *
 */
void Player::calc_opt_params(const joint & qact) {

	static std::thread t;
	// initialize optimization and get the hitting parameters
	if (pflags.detach) {
		if (!busy_thread) {
			switch (pflags.alg) {
				case FOCUS:
					t = std::thread(&Player::optim_fixedp_param,this,qact);
					break;
				case VHP:
					t = std::thread(&Player::optim_vhp_param,this,qact);
					break;
				case LAZY:
					t = std::thread(&Player::optim_lazy_param,this,qact);
					break;
				default:
					throw ("Algorithm is not recognized!\n");
			}
			t.detach();
		}
	}
	else {
		switch (pflags.alg) {
			case FOCUS:
				t = std::thread(&Player::optim_fixedp_param,this,qact);
				break;
			case VHP:
				t = std::thread(&Player::optim_vhp_param,this,qact);
				break;
			case LAZY:
				t = std::thread(&Player::optim_lazy_param,this,qact);
				break;
			default:
				throw ("Algorithm is not recognized!\n");
		}
		t.join();
	}
}

/**
 * @brief Cheat Table Tennis by getting the exact ball state in simulation.
 *
 * Similar to play() method, this method receives from the simulator the
 * exact ball states, which bypasses then the ball estimation method.
 * Useful for debugging the internal filter used.
 *
 * @param qact Actual joint positions, velocities, accelerations.
 * @param ball_obs Ball observations (positions as 3-vector).
 * @param qdes Desired joint positions, velocities, accelerations.
 */
void Player::cheat(const joint & qact, const vec6 & ballstate, joint & qdes) {

	// resetting legal ball detecting to AWAITING state
	if (ballstate(Y) < (dist_to_table - table_length) && ballstate(DY) > 2.0)
		game_state = AWAITING;
	filter.set_prior(ballstate,0.01*eye<mat>(6,6));

	calc_opt_params(qact);

	// generate movement or calculate next desired step
	calc_next_state(qact, qdes);
}

/*
 * Calculate hitting parameters qf, qfdot
 * on the Virtual Hitting Plane (VHP) by running Inverse Kinematics
 *
 * The inverse kinematics routine runs an optimization to minimize
 * the distance to a rest posture
 *
 *
 */
void Player::optim_vhp_param(const joint & qact) {

	busy_thread = true;
	vec6 ball_pred;
	double time_pred;
	static wall_clock timer;

	// if ball is fast enough and robot is not moving consider optimization
	if (check_update(qact)) {
		timer.tic();
		if (predict_hitting_point(pflags.VHPY,ball_pred,time_pred,filter,game_state)) { // ball is legal and reaches VHP
			calc_racket_strategy(ball_pred,ball_land_des,time_land_des,pred_params);
			opt->set_des_params(&pred_params);
			opt->fix_hitting_time(time_pred);
			opt->update_init_state(qact);
<<<<<<< HEAD
			opt->optim();
=======
			cout << timer.toc() << " seconds\n";
			opt->run();
>>>>>>> 4d6aa62c
		}
	}
	busy_thread = false;
}

/*
 * FIXED PLAYER
 *
 * Calculate the optimization parameters using an NLOPT nonlinear optimization algorithm
 * in another thread
 *
 * The optimized parameters are: qf, qf_dot, T
 * assuming T_return and q0 are fixed
 *
 */
void Player::optim_fixedp_param(const joint & qact) {

	busy_thread = true;
	mat balls_pred;
	static wall_clock timer;

	// if ball is fast enough and robot is not moving consider optimization
	if (check_update(qact)) {
		timer.tic();
		predict_ball(2.0,balls_pred,filter);
		if (check_legal_ball(filter.get_mean(),balls_pred,game_state)) { // ball is legal
			calc_racket_strategy(balls_pred,ball_land_des,time_land_des,pred_params);
			opt->set_des_params(&pred_params);
			opt->update_init_state(qact);
<<<<<<< HEAD
			opt->optim();
=======
			cout << timer.toc() << " seconds\n";
			opt->run();
>>>>>>> 4d6aa62c
		}
	}
	busy_thread = false;
}

/*
 * LAZY PLAYER
 *
 * Calculate the optimization parameters using an NLOPT nonlinear optimization algorithm
 * in another thread
 *
 * The optimized parameters are: qf, qf_dot, T
 *
 *
 */
void Player::optim_lazy_param(const joint & qact) {

	busy_thread = true;
	mat balls_pred;
	static wall_clock timer;

	// if ball is fast enough and robot is not moving consider optimization
	if (check_update(qact)) {
		timer.tic();
		predict_ball(2.0,balls_pred,filter);
		if (check_legal_ball(filter.get_mean(),balls_pred,game_state)) { // ball is legal
			pred_params.ball_pos = balls_pred.rows(X,Z);
			pred_params.ball_vel = balls_pred.rows(DX,DZ);
			opt->set_des_params(&pred_params);
			opt->update_init_state(qact);
<<<<<<< HEAD
			opt->optim();
=======
			cout << timer.toc() << " seconds\n";
			opt->run();
>>>>>>> 4d6aa62c
		}
	}
	busy_thread = false;

}

/*
 * Check MPC flag and update if possible
 *
 * IF MPC IS TURNED OFF
 * if ball is incoming and robot is not moving consider optimization
 *
 * IF MPC IS TURNED ON
 * then additionally consider (after running initial optimization)
 * relaunching optimization if ball is valid (new ball and not an outlier)
 * the frequency of updates is respected, and the ball has not passed the y-limit
 *
 */
bool Player::check_update(const joint & qact) const {

	static int firsttime = true;
	static int counter;
	static vec6 state_last = -10 * ones<vec>(6);
	static wall_clock timer;
	vec6 state_est;
	bool update;
	racket robot_racket;
	bool activate, passed_lim, incoming = false;

	if (firsttime) {
		timer.tic();
		firsttime = false;
	}

	try {
		state_est = filter.get_mean();
		counter++;
		update = !opt->check_update() && !opt->check_running();
		// ball is incoming
		if (pflags.mpc && t_poly > 0.0) {
			calc_racket_state(qact,robot_racket);
			activate = (!pflags.detach) ? counter % 5 == 0 :
					                        timer.toc() > (1.0/pflags.freq_mpc);
			passed_lim = state_est(Y) > robot_racket.pos(Y);
			incoming = state_est(Y) > state_last(Y);
			update = update && valid_obs && activate
					&& !passed_lim && incoming;
		}
		else {
			update = update && (t_poly == 0.0)
					&& (state_est(Y) > (dist_to_table - table_length/2.0 + pflags.optim_offset))
					&& (state_est(DY) > 0.5);
		}
		state_last = state_est;
	}
	catch (const std::exception & not_init_error) {
		update = false;
	}
	if (update) {
		//cout << num_updates++ << endl;
		timer.tic();
	}
	return update;
}

/*
 * Unfold the next desired state of the 3rd order polynomials in joint space
 * If movement finishes then the desired state velocities and accelerations are zeroed.
 *
 * Multithreading : if after initial lookup, the computation in the other thread terminates, then we
 * synchonize the values between the threads and compute the next desired states given these new polynomial
 * parameters (qf, qf_dot and T_hit)
 *
 */
void Player::calc_next_state(const joint & qact, joint & qdes) {

	// this should be only for MPC?
	if (opt->get_params(qact,poly)) {
		if (pflags.verbosity) {
			std::cout << "Launching/updating strike" << std::endl;
		}
		t_poly = DT;
		opt->set_moving(true);
	}

	// make sure we update after optim finished
	if (t_poly > 0.0) {
		if (!update_next_state(poly,q_rest_des,time2return,t_poly,qdes)) {
			opt->set_moving(false);
		}
	}

}

/**
 * @brief Method useful for testing performance of different players.
 *
 * Using many balls in simulation requires fast resetting
 * Setting a time threshold as a resetting condition won't work in this case.
 *
 */
void Player::reset_filter(double std_model, double std_noise) {

	filter = init_filter(std_model,std_noise,pflags.spin);
	num_obs = 0;
	game_state = AWAITING;
	t_obs = 0.0;
}

/*
 * Predict hitting point on the Virtual Hitting Plane (VHP)
 * if the ball is legal (legal detected bounce or legal predicted bounce)
 * and there is enough time (50 ms threshold)
 *
 * The location of the VHP is given as an argument (vhp-y-location vhpy)
 *
 */
bool predict_hitting_point(const double & vhpy, vec6 & ball_pred, double & time_pred,
		                   EKF & filter, game & game_state) {

	const double time_min = 0.05;
	mat balls_path;
	bool valid_hp = false;
	predict_ball(2.0,balls_path,filter);
	uvec vhp_index;
	unsigned idx;

	if (check_legal_ball(filter.get_mean(),balls_path,game_state)) {
		vhp_index = find(balls_path.row(Y) >= vhpy, 1);
		if (vhp_index.n_elem == 1) {
			idx = as_scalar(vhp_index);
			ball_pred = balls_path.col(idx);
			time_pred = DT * (idx + 1);
			if (time_pred > time_min)
				valid_hp = true;
		}
	}

	return valid_hp;
}

/*
 * Predict ball with the models fed into the filter
 *
 * Number of prediction steps is given by Nmax in racket
 * parameters
 *
 */
void predict_ball(const double & time_pred, mat & balls_pred, EKF & filter) {

	int N = (int)(time_pred/DT);
	balls_pred = filter.predict_path(DT,N);
}

/*
 * Function that calculates a racket strategy : positions, velocities and racket normal
 * for each point on the predicted ball trajectory (ballMat)
 * to return it a desired point (ballLand) at a desired time (landTime)
 *
 *
 */
optim_des calc_racket_strategy(const mat & balls_predicted,
		                       const vec2 & ball_land_des, const double time_land_des,
							   optim_des & racket_params) {

	//static wall_clock timer;
	//timer.tic();
	TableTennis tennis = TableTennis(false,false);

	int N = balls_predicted.n_cols;
	mat balls_out_vel = zeros<mat>(3,N);
	mat racket_des_normal = zeros<mat>(3,N);
	mat racket_des_vel = zeros<mat>(3,N);
	tennis.calc_des_ball_out_vel(ball_land_des,time_land_des,balls_predicted,balls_out_vel);
	tennis.calc_des_racket_normal(balls_predicted.rows(DX,DZ),balls_out_vel,racket_des_normal);
	tennis.calc_des_racket_vel(balls_predicted.rows(DX,DZ),balls_out_vel,racket_des_normal,racket_des_vel);

	// place racket centre on the predicted ball
	racket_params.racket_pos = balls_predicted.rows(X,Z);
	racket_params.racket_vel = racket_des_vel;
	racket_params.racket_normal = racket_des_normal;

	//cout << timer.toc() << endl;
	return racket_params;
}

/*
 * Generate batch 3rd order polynomials
 * based on hitting and returning joint state parameters
 *
 */
void generate_strike(const vec7 & qf, const vec7 & qfdot, const double T, const joint & qact,
		             const vec7 & q_rest_des, const double time2return,
		            mat & Q, mat & Qd, mat & Qdd) {

	// first create hitting polynomials
	vec7 qnow = qact.q;
	vec7 qdnow = qact.qd;
	vec7 a3 = 2.0 * (qnow - qf) / pow(T,3) + (qfdot + qdnow) / pow(T,2);
	vec7 a2 = 3.0 * (qf - qnow) / pow(T,2) - (qfdot + 2.0*qdnow) / T;
	vec7 b3 = 2.0 * (qf - q_rest_des) / pow(time2return,3) + (qfdot) / pow(time2return,2);
	vec7 b2 = 3.0 * (q_rest_des - qf) / pow(time2return,2) - (2.0*qfdot) / time2return;

	int N_hit = T/DT;
	rowvec times_hit = linspace<rowvec>(DT,T,N_hit);
	int N_return = time2return/DT;
	rowvec times_ret = linspace<rowvec>(DT,time2return,N_return);

	mat Q_hit, Qd_hit, Qdd_hit, Q_ret, Qd_ret, Qdd_ret;
	Q_hit = Qd_hit = Qdd_hit = zeros<mat>(NDOF,N_hit);
	Q_ret = Qd_ret = Qdd_ret = zeros<mat>(NDOF,N_return);

	gen_3rd_poly(times_hit,a3,a2,qdnow,qnow,Q_hit,Qd_hit,Qdd_hit);
	gen_3rd_poly(times_ret,b3,b2,qfdot,qf,Q_ret,Qd_ret,Qdd_ret);
	Q = join_horiz(Q_hit,Q_ret);
	Qd = join_horiz(Qd_hit,Qd_ret);
	Qdd = join_horiz(Qdd_hit,Qdd_ret);
}

/*
 * Given polynomial parameters
 * Move on to the next desired state (joint pos,vel,acc)
 *
 */
bool update_next_state(const spline_params & poly,
		           const vec7 & q_rest_des,
				   const double time2return,
				   double & t,
				   joint & qdes) {
	mat a,b;
	double tbar;
	bool flag = true;

	if (t <= poly.time2hit) {
		a = poly.a;
		qdes.q = a.col(0)*t*t*t + a.col(1)*t*t + a.col(2)*t + a.col(3);
		qdes.qd = 3*a.col(0)*t*t + 2*a.col(1)*t + a.col(2);
		qdes.qdd = 6*a.col(0)*t + 2*a.col(1);
		t += DT;
		//cout << qdes.q << qdes.qd << qdes.qdd << endl;
	}
	else if (t <= poly.time2hit + time2return) {
		b = poly.b;
		tbar = t - poly.time2hit;
		qdes.q = b.col(0)*tbar*tbar*tbar + b.col(1)*tbar*tbar + b.col(2)*tbar + b.col(3);
		qdes.qd = 3*b.col(0)*tbar*tbar + 2*b.col(1)*tbar + b.col(2);
		qdes.qdd = 6*b.col(0)*tbar + 2*b.col(1);
		t += DT;
	}
	else {
		t = 0.0; // hitting finished
		flag = false;
		qdes.q = q_rest_des;
		qdes.qd = zeros<vec>(NDOF);
		qdes.qdd = zeros<vec>(NDOF);
	}
	return flag;
}

/*
 * Initialize an Extended Kalman Filter
 * useful for passing to Player constructor
 *
 */
EKF init_filter(double std_model, double std_noise, bool spin) {

	mat C = eye<mat>(3,6);
	mat66 Q = std_model * eye<mat>(6,6);
	mat33 R = std_noise * eye<mat>(3,3);
	if (spin)
		return EKF(calc_spin_ball,C,Q,R);
	else
		return EKF(calc_next_ball,C,Q,R);
}

/*
 * Generate matrix of joint angles, velocities and accelerations
 */
void gen_3rd_poly(const rowvec & times, const vec7 & a3, const vec7 & a2, const vec7 & a1, const vec7 & a0,
		     mat & Q, mat & Qd, mat & Qdd) {

	// IN MATLAB:
	//	qStrike(m,:) = a(1)*t.^3 + a(2)*t.^2 + a(3)*t + a(4);
	//	qdStrike(m,:) = 3*a(1)*t.^2 + 2*a(2)*t + a(3);
	//	qddStrike(m,:) = 6*a(1)*t + 2*a(2);

	for(int i = 0; i < NDOF; i++) {
		Q.row(i) = a3(i) * pow(times,3) + a2(i) * pow(times,2) + a1(i) * times + a0(i);
		Qd.row(i) = 3*a3(i) * pow(times,2) + 2*a2(i) * times + a1(i);
		Qdd.row(i) = 6*a3(i) * times + 2*a2(i);
	}
}

/*
 *
 * Checks for legal bounce
 * If an incoming ball has bounced before or bounces on opponents' court
 * it is declared ILLEGAL (legal_bounce as DATA MEMBER of player class)
 *
 * Bounce variable is static variable of estimate_ball_state method of player class
 * which is reset each time an incoming ball from ball gun is detected.
 *
 * TODO: also consider detecting HIT by robot racket
 *
 */
void check_legal_bounce(const vec6 & ball_est, game & game_state) {


	static double last_z_vel = 0.0;
	bool ball_is_incoming = ball_est(DY) > 0.0;
	bool on_opp_court = (ball_est(Y) < (dist_to_table - (table_length/2.0)));

	if (last_z_vel < 0.0 && ball_est(DZ) > 0.0) { // bounce must have occurred
		if (ball_is_incoming) {
			if (game_state == LEGAL || on_opp_court) {
				game_state = ILLEGAL;
			}
			else {
				//cout << "Legal bounce occurred!" << endl;
				game_state = LEGAL;
			}
		}
	}

	last_z_vel = ball_est(DZ);
}

/*
 * Check if the table tennis trial is LEGAL (hence motion planning can be started).
 *
 * If it is exactly one ball when in awaiting mode
 * (before an actual legal bounce was detected) trial will be legal!
 *
 * If ball has bounced legally bounce, then there should be no more bounces.
 *
 * TODO: no need to check after ball passes table
 *
 */
bool check_legal_ball(const vec6 & ball_est, const mat & balls_predicted, game & game_state) {

	int num_bounces = 0;
	int N = balls_predicted.n_cols;

	check_legal_bounce(ball_est, game_state);

	// if sign of z-velocity changes then the ball bounces
	for (int i = 0; i < N-1; i++) {
		if (balls_predicted(DZ,i) < 0 && balls_predicted(DZ,i+1) > 0) {
			num_bounces++;
		}
	}

	// one bounce is predicted before an actual bounce has happened
	if (game_state == AWAITING && num_bounces == 1) {
		return true;
	}
	// no bounce is predicted
	if (game_state == LEGAL && num_bounces == 0) {
		return true;
	}

	return false;
}

/*
 * Checks to see if the observation is new (updated)
 *
 * The blobs need to be at least tol apart from each other in distance
 *
 */
bool check_new_obs(const vec3 & obs, double tol) {

	static vec3 last_obs = zeros<vec>(3);

	if (norm(obs - last_obs) > tol) {
		last_obs = obs;
		return true;
	}
	return false;
}

/*
 * Least squares to estimate prior given
 * matrix of observations Y of column length N, each row
 * corresponding to one
 *
 * If observations arrive as column vectors then we take
 * transpose of it.
 *
 * Velocity estimation is biased, we multiply velocities by 0.8
 * since LSE often overestimates the model with spin.
 *
 *
 */
void estimate_prior(const mat & observations,
		            const vec & times,
					EKF & filter,
					double mult_mu,
					double mult_p) {

	vec6 x; mat66 P;
	int num_samples = times.n_elem;
	mat M = zeros<mat>(num_samples,3);
	vec times_z = times - times(0); // times zeroed

	// and create the data matrix
	for (int i = 0; i < num_samples; i++) {
		M(i,0) = 1.0;
		M(i,1) = times_z(i);
		M(i,2) = times_z(i) * times_z(i);
	}
	// solving for the parameters
	//cout << "Data matrix:" << endl << M << endl;
	mat Beta = solve(M,observations.t());
	//cout << "Parameters:" << endl << Beta << endl;
	x = join_horiz(Beta.row(0),Beta.row(1)).t(); //vectorise(Beta.rows(0,1));
	P.eye(6,6);
	x(span(DX,DZ)) *= mult_mu;
	P *= mult_p;
	//cout << "Data:\n" << observations << endl;
	//cout << "Initial est:\n" << x << endl;
	filter.set_prior(x,P);
	filter.update(observations.col(0));

	double dt;
	for (unsigned i = 1; i < times.n_elem; i++) {
		dt = times_z(i) - times_z(i-1);
		filter.predict(dt,true);
		filter.update(observations.col(i));
	}
	//x = filter.get_mean();
	//x(span(DX,DZ)) = x(span(DX,DZ)) % vel_multiplier;
	//filter.set_prior(x,P);
}

/*
 * Check to see if we want to reset the filter.
 *
 * Basically if a new ball appears 300 ms later than the last new ball
 * we reset the filter.
 *
 */
bool check_reset_filter(const bool newball, const int verbose, const double threshold) {

	bool reset = false;
	static int reset_cnt = 0;
	static bool firsttime = true;
	static wall_clock timer;

	if (firsttime) {
		firsttime = false;
		timer.tic();
	}

	if (newball) {
		if (timer.toc() > threshold) {
			reset = true;
			if (verbose > 0) {
				std::cout << "Resetting filter! Count: " << ++reset_cnt << std::endl;
			}
		}
		timer.tic();
	}
	return reset;
}

/*
 * Set upper and lower bounds on the optimization.
 * First loads the joint limits and then
 */
void set_bounds(double *lb, double *ub, double SLACK, double Tmax) {

	read_joint_limits(lb,ub);
	// lower bounds and upper bounds for qf are the joint limits
	for (int i = 0; i < NDOF; i++) {
		ub[i] -= SLACK;
		lb[i] += SLACK;
		ub[i+NDOF] = MAX_VEL;
		lb[i+NDOF] = -MAX_VEL;
	}
	// constraints on final time
	ub[2*NDOF] = Tmax;
	lb[2*NDOF] = 0.0;
}<|MERGE_RESOLUTION|>--- conflicted
+++ resolved
@@ -95,7 +95,6 @@
 	q_rest_des = q0;
 	observations = zeros<mat>(3,pflags.min_obs); // for initializing filter
 	times = zeros<vec>(pflags.min_obs); // for initializing filter
-	topspin = pflags.init_topspin;
 
 	double lb[2*NDOF+1];
 	double ub[2*NDOF+1];
@@ -232,60 +231,25 @@
 
 	estimate_ball_state(ball_obs);
 
-	calc_opt_params(qact);
+	switch (pflags.alg) {
+		case FOCUS:
+			optim_fixedp_param(qact);
+			break;
+		case VHP:
+			optim_vhp_param(qact);
+			break;
+		case LAZY:
+			optim_lazy_param(qact);
+			break;
+		default:
+			throw ("Algorithm is not recognized!\n");
+	}
 
 	// generate movement or calculate next desired step
 	calc_next_state(qact, qdes);
 
 }
 
-/*
- * @brief React to ball observation by predicting and optimizing
- * trajectory parameters if possible
- *
- * In detach mode, we only launch another thread if the last one
- * has successfully terminated
- *
- */
-void Player::calc_opt_params(const joint & qact) {
-
-	static std::thread t;
-	// initialize optimization and get the hitting parameters
-	if (pflags.detach) {
-		if (!busy_thread) {
-			switch (pflags.alg) {
-				case FOCUS:
-					t = std::thread(&Player::optim_fixedp_param,this,qact);
-					break;
-				case VHP:
-					t = std::thread(&Player::optim_vhp_param,this,qact);
-					break;
-				case LAZY:
-					t = std::thread(&Player::optim_lazy_param,this,qact);
-					break;
-				default:
-					throw ("Algorithm is not recognized!\n");
-			}
-			t.detach();
-		}
-	}
-	else {
-		switch (pflags.alg) {
-			case FOCUS:
-				t = std::thread(&Player::optim_fixedp_param,this,qact);
-				break;
-			case VHP:
-				t = std::thread(&Player::optim_vhp_param,this,qact);
-				break;
-			case LAZY:
-				t = std::thread(&Player::optim_lazy_param,this,qact);
-				break;
-			default:
-				throw ("Algorithm is not recognized!\n");
-		}
-		t.join();
-	}
-}
 
 /**
  * @brief Cheat Table Tennis by getting the exact ball state in simulation.
@@ -305,7 +269,19 @@
 		game_state = AWAITING;
 	filter.set_prior(ballstate,0.01*eye<mat>(6,6));
 
-	calc_opt_params(qact);
+	switch (pflags.alg) {
+		case FOCUS:
+			optim_fixedp_param(qact);
+			break;
+		case VHP:
+			optim_vhp_param(qact);
+			break;
+		case LAZY:
+			optim_lazy_param(qact);
+			break;
+		default:
+			throw ("Algorithm is not recognized!\n");
+	}
 
 	// generate movement or calculate next desired step
 	calc_next_state(qact, qdes);
@@ -322,28 +298,19 @@
  */
 void Player::optim_vhp_param(const joint & qact) {
 
-	busy_thread = true;
 	vec6 ball_pred;
 	double time_pred;
-	static wall_clock timer;
 
 	// if ball is fast enough and robot is not moving consider optimization
 	if (check_update(qact)) {
-		timer.tic();
 		if (predict_hitting_point(pflags.VHPY,ball_pred,time_pred,filter,game_state)) { // ball is legal and reaches VHP
 			calc_racket_strategy(ball_pred,ball_land_des,time_land_des,pred_params);
 			opt->set_des_params(&pred_params);
 			opt->fix_hitting_time(time_pred);
 			opt->update_init_state(qact);
-<<<<<<< HEAD
-			opt->optim();
-=======
-			cout << timer.toc() << " seconds\n";
 			opt->run();
->>>>>>> 4d6aa62c
-		}
-	}
-	busy_thread = false;
+		}
+	}
 }
 
 /*
@@ -358,27 +325,18 @@
  */
 void Player::optim_fixedp_param(const joint & qact) {
 
-	busy_thread = true;
 	mat balls_pred;
-	static wall_clock timer;
 
 	// if ball is fast enough and robot is not moving consider optimization
 	if (check_update(qact)) {
-		timer.tic();
 		predict_ball(2.0,balls_pred,filter);
 		if (check_legal_ball(filter.get_mean(),balls_pred,game_state)) { // ball is legal
 			calc_racket_strategy(balls_pred,ball_land_des,time_land_des,pred_params);
 			opt->set_des_params(&pred_params);
 			opt->update_init_state(qact);
-<<<<<<< HEAD
-			opt->optim();
-=======
-			cout << timer.toc() << " seconds\n";
 			opt->run();
->>>>>>> 4d6aa62c
-		}
-	}
-	busy_thread = false;
+		}
+	}
 }
 
 /*
@@ -393,29 +351,19 @@
  */
 void Player::optim_lazy_param(const joint & qact) {
 
-	busy_thread = true;
 	mat balls_pred;
-	static wall_clock timer;
 
 	// if ball is fast enough and robot is not moving consider optimization
 	if (check_update(qact)) {
-		timer.tic();
 		predict_ball(2.0,balls_pred,filter);
 		if (check_legal_ball(filter.get_mean(),balls_pred,game_state)) { // ball is legal
 			pred_params.ball_pos = balls_pred.rows(X,Z);
 			pred_params.ball_vel = balls_pred.rows(DX,DZ);
 			opt->set_des_params(&pred_params);
 			opt->update_init_state(qact);
-<<<<<<< HEAD
-			opt->optim();
-=======
-			cout << timer.toc() << " seconds\n";
 			opt->run();
->>>>>>> 4d6aa62c
-		}
-	}
-	busy_thread = false;
-
+		}
+	}
 }
 
 /*
