--- conflicted
+++ resolved
@@ -24,22 +24,13 @@
 static void first_order_hold(const optim_des* racketdata, const double T, double racket_pos[NCART],
 		               double racket_vel[NCART], double racket_n[NCART]);
 
-void Optim::update_init_state(double *j0, double *j0dot, double time_pred) {
-	for (int i = 0; i < NDOF; i++) {
-		q0[i] = j0[i];
-		q0dot[i] = j0dot[i];
+void Optim::update_init_state(const joint & qact, const double time_pred) {
+	for (int i = 0; i < NDOF; i++) {
+		q0[i] = qact.q(i);
+		q0dot[i] = qact.qd(i);
 	}
 	T = time_pred;
 };
-
-bool Optim::check_running() {
-	return running;
-}
-
-bool Optim::check_update() {
-	return update;
-}
-
 
 void Optim::run() {
 	// run optimization in another thread
@@ -48,22 +39,10 @@
 		t.detach();
 	}
 	else {
-		printf("Joining\n");
 		t.join();
 	}
 };
 
-<<<<<<< HEAD
-bool Optim::get_params(vec7 & qf_, vec7 & qfdot_, double T_) {
-
-	bool flag = false;
-	if (update && !running) {
-		for (int i = 0; i < NDOF; i++) {
-			qf_(i) = qf[i];
-			qfdot_(i) = qfdot[i];
-		}
-		T_ = T;
-=======
 bool Optim::check_running() {
 	return running;
 }
@@ -102,7 +81,6 @@
 		p.b.col(2) = qfdot;
 		p.b.col(3) = qf;
 		p.time2hit = T;
->>>>>>> fe636387
 		flag = true;
 		update = false;
 	}
@@ -326,7 +304,7 @@
 		int Nmax = data->Nmax;
 
 		for (int i = 0; i < NCART; i++) {
-			if (N < Nmax) {
+			if (N < Nmax - 1) {
 				racket_pos[i] = data->racket_pos(i,N) +
 						(Tdiff/deltat) * (data->racket_pos(i,N+1) - data->racket_pos(i,N));
 				racket_vel[i] = data->racket_vel(i,N) +
@@ -335,9 +313,9 @@
 						(Tdiff/deltat) * (data->racket_normal(i,N+1) - data->racket_normal(i,N));
 			}
 			else {
-				racket_pos[i] = data->racket_pos(i,N);
-				racket_vel[i] = data->racket_vel(i,N);
-				racket_n[i] = data->racket_normal(i,N);
+				racket_pos[i] = data->racket_pos(i,Nmax-1);
+				racket_vel[i] = data->racket_vel(i,Nmax-1);
+				racket_n[i] = data->racket_normal(i,Nmax-1);
 			}
 		}
 	}
