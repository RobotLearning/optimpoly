/**
 * @file player.hpp
 *
 * @brief Main class for playing Table Tennis declared here.
 *
 *  Created on: Feb 9, 2017
 *      Author: okoc
 */

#ifndef PLAYER_HPP_
#define PLAYER_HPP_

#include "kalman.h"
#include "optim.h"

using namespace arma;

enum algo {
	VHP,
	FIXED,
	LAZY,
};

enum game { //trial state
	AWAITING,
	ILLEGAL,
	LEGAL,
	HIT,
};

enum mode_operate { // mode of operations
	TEST_SIM, // optim wont be detached
	SL_SIM, // sim but optim will be detached
	REAL_ROBOT, // outlier detection
};

/**
 *
 * @brief Table Tennis Player class for playing Table Tennis.
 *
 * The methods play() or cheat() must be called every DT milliseconds.
 */
class Player {

private:

	// data fields
	EKF & filter; // filter for the ball estimation
	vec2 ball_land_des; // desired landing position
	double time_land_des = 0.8; // desired landing time
	double time2return = 1.0; // fixed return time for robot
	optim_des opt_params;
	vec7 q_rest_des; // desired resting joint state
	double t_cum = 0.0; // counting time stamps for resetting filter
	mat observations = zeros<mat>(3,min_obs); // for initializing filter
	mat times = zeros<vec>(min_obs); // for initializing filter
	spline_params poly;
	Optim *opt; // optimizer

	// flags and related fields
	algo alg; // algorithm (fixed player, vhp, etc.)
	game game_state = AWAITING; // ball awaiting, detected bouncing legally/illegally, or was hit
	bool mpc; // apply corrections
<<<<<<< HEAD
	bool moving;
	bool valid_obs; // ball observed is valid (new ball and not an outlier)
=======
	bool valid_obs = true; // ball observed is valid (new ball and not an outlier)
	bool moving = false;
>>>>>>> fe636387
	int verbose; // level of verbosity (printing, OFF = 0, LOW = 1, HIGH = 2)
	int num_obs = 0; // number of observations received
	mode_operate mode; // sim vs. real robot

	// ball estimation
	void estimate_ball_state(const vec3 & obs);

	// optimization for different players
	void optim_fixedp_param(const joint & qact); // run optimizer for FIXED player
	void optim_lazy_param(const joint & qact);
	void optim_vhp_param(const joint & qact); // run VHP player

	bool check_update(const joint & qact) const; // flag for (re)running optimization
	void calc_next_state(const joint & qact, joint & qdes);

public:

	Player(const vec7 & q0, EKF & filter,
			algo alg = FIXED, bool mpc = false,
			int verbose = 0, mode_operate mode = TEST_SIM);
	~Player();

	// auxiliary function, public interface for filter test performance
	vec6 filt_ball_state(const vec3 & obs);
	void reset_filter(double std_model, double std_noise);

	// main function
	void play(const joint & qact, const vec3 & ball_obs, joint & qdes);

	// cheat function for simulation (with exact knowledge of ball state)
	void cheat(const joint & qact, const vec6 & ballstate, joint & qdes);

};

// ball estimation and filter constructor/state initialization
EKF init_filter(double std_model = 0.001, double std_noise = 0.001, bool spin = false);
void estimate_prior(const mat & observations,
		            const vec & times,
					EKF & filter,
					bool mode);
bool check_new_obs(const vec3 & obs, double tol);
bool check_reset_filter(const bool newball, const int verbose);

// movement generation
<<<<<<< HEAD
void generate_strike(const vec7 & qf, const vec7 & qfdot, const double T, const joint & qact,
		             const vec7 & q_rest_des, const double time2return,
		            mat & Q, mat & Qd, mat & Qdd);
=======
bool update_next_state(const spline_params & poly,
		           const vec7 & q_rest_des,
				   const double time2return, joint & qdes);
>>>>>>> fe636387
void gen_3rd_poly(const rowvec & times, const vec7 & a3, const vec7 & a2, const vec7 & a1, const vec7 & a0,
		     mat & Q, mat & Qd, mat & Qdd);
void set_bounds(double *lb, double *ub, double SLACK, double Tmax);

// racket calculations
void predict_ball(const double & time_pred, mat & balls_pred, EKF & filter);
bool predict_hitting_point(vec6 & ball_pred, double & time_pred,
		                   EKF & filter, game & game_state);
optim_des calc_racket_strategy(const mat & balls_predicted,
		                       const vec2 & ball_land_des, const double time_land_des,
							   optim_des & racket_params);
bool check_legal_ball(const vec6 & ball_est, const mat & balls_predicted, game & game_state);
void check_legal_bounce(const vec6 & ball_est, game & game_state);

#endif /* PLAYER_HPP_ */<|MERGE_RESOLUTION|>--- conflicted
+++ resolved
@@ -47,9 +47,9 @@
 	// data fields
 	EKF & filter; // filter for the ball estimation
 	vec2 ball_land_des; // desired landing position
-	double time_land_des = 0.8; // desired landing time
+	double time_land_des = 0.6; // desired landing time
 	double time2return = 1.0; // fixed return time for robot
-	optim_des opt_params;
+	optim_des pred_params;
 	vec7 q_rest_des; // desired resting joint state
 	double t_cum = 0.0; // counting time stamps for resetting filter
 	mat observations = zeros<mat>(3,min_obs); // for initializing filter
@@ -61,13 +61,8 @@
 	algo alg; // algorithm (fixed player, vhp, etc.)
 	game game_state = AWAITING; // ball awaiting, detected bouncing legally/illegally, or was hit
 	bool mpc; // apply corrections
-<<<<<<< HEAD
-	bool moving;
-	bool valid_obs; // ball observed is valid (new ball and not an outlier)
-=======
 	bool valid_obs = true; // ball observed is valid (new ball and not an outlier)
 	bool moving = false;
->>>>>>> fe636387
 	int verbose; // level of verbosity (printing, OFF = 0, LOW = 1, HIGH = 2)
 	int num_obs = 0; // number of observations received
 	mode_operate mode; // sim vs. real robot
@@ -112,15 +107,13 @@
 bool check_reset_filter(const bool newball, const int verbose);
 
 // movement generation
-<<<<<<< HEAD
+
 void generate_strike(const vec7 & qf, const vec7 & qfdot, const double T, const joint & qact,
 		             const vec7 & q_rest_des, const double time2return,
 		            mat & Q, mat & Qd, mat & Qdd);
-=======
 bool update_next_state(const spline_params & poly,
 		           const vec7 & q_rest_des,
 				   const double time2return, joint & qdes);
->>>>>>> fe636387
 void gen_3rd_poly(const rowvec & times, const vec7 & a3, const vec7 & a2, const vec7 & a1, const vec7 & a0,
 		     mat & Q, mat & Qd, mat & Qdd);
 void set_bounds(double *lb, double *ub, double SLACK, double Tmax);
