/*
 ============================================================================
 Name        : optimpoly.c
 Author      : Okan
 Version     :
 Date        : 30/05/2016
 Description : Nonlinear optimization in C using the NLOPT library
 ============================================================================
 */

#include "constants.h"
#include "optimpoly.h"
#include "utils.h"
#include "kinematics.h"
#include "stdlib.h"
#include "math.h"

// termination
static double test_optim(double *x, coptim *params, racket *racket, int info);
static void finalize_soln(const double* x, optim * params, double time_elapsed);
static int check_optim_result(const int res);

// optimization related methods
static double costfunc(unsigned n, const double *x, double *grad, void *my_func_data);
static double const_costfunc(unsigned n, const double *x, double *grad, void *my_func_params) ;
static void kinematics_eq_constr(unsigned m, double *result, unsigned n,
		                  const double *x, double *grad, void *f_data);
static void joint_limits_ineq_constr(unsigned m, double *result,
		                      unsigned n, const double *x, double *grad, void *data);

static void calc_strike_poly_coeff(const double *q0, const double *q0dot, const double *x,
		                    double *a1, double *a2);
static void calc_return_poly_coeff(const double *q0, const double *q0dot,
		                    const double *x, const double time2return,
		                    double *a1, double *a2);
static void calc_strike_extrema_cand(const double *a1, const double *a2, const double T,
		                      const double *q0, const double *q0dot,
							  double *joint_max_cand, double *joint_min_cand);
static void calc_return_extrema_cand(const double *a1, const double *a2,
		                      const double *x, const double time2return,
							  double *joint_max_cand, double *joint_min_cand);
static void init_soln(const optim * params, double x[OPTIM_DIM]);

static void first_order_hold(const racket* racket, const double T, double racket_pos[NCART],
		               double racket_vel[NCART], double racket_n[NCART]);

/*
 * Caller thread executes this function
 *
 * TODO:
 */
/*void run_optim_thread() {

	static const int PRINT_VERBOSE = TRUE;
	static int count = 0;

	if (PRINT_VERBOSE) {
		printf("==========================================\n");
		printf("Running NLOPT\n");
	}

	nlopt_optim_poly_run();

	if (PRINT_VERBOSE) {
		printf("Optim count: %d\n", ++count);
		printf("==========================================\n");
	}
}*/

/*
 * NLOPT optimization routine for table tennis trajectory generation
 *
 * Returns the maximum of violations
 * Maximum of :
 * 1. kinematics equality constraint violations
 * 2. joint limit violations throughout trajectory
 *
 */
<<<<<<< HEAD
double nlopt_optim_poly_run(coptim * coparams,
					        cracket * racket,
							optim * params) {
=======
double nlopt_optim_poly_run(coptim *coparams,
					      racket *racket,
						  optim * params) {
>>>>>>> 9fd74b32

	static double x[OPTIM_DIM];
	static double tol[EQ_CONSTR_DIM];
	const_vec(EQ_CONSTR_DIM,1e-2,tol);
	init_soln(params,x); //parameters are the initial joint positions q0
	// set tolerances equal to second argument //

	nlopt_opt opt;
	opt = nlopt_create(NLOPT_LN_COBYLA, OPTIM_DIM);
	// LN = does not require gradients //
	nlopt_set_lower_bounds(opt, coparams->lb);
	nlopt_set_upper_bounds(opt, coparams->ub);
	nlopt_set_min_objective(opt, costfunc, coparams);
	nlopt_add_inequality_mconstraint(opt, INEQ_CONSTR_DIM, joint_limits_ineq_constr,
			                         coparams, tol);
	nlopt_add_equality_mconstraint(opt, EQ_CONSTR_DIM, kinematics_eq_constr,
			                         racket, tol);
	nlopt_set_xtol_rel(opt, 1e-2);

	double init_time = get_time();
	double past_time = 0.0;
	double minf; // the minimum objective value, upon return //
	int res; // error code
	double max_violation;

	if ((res = nlopt_optimize(opt, x, &minf)) < 0) {
	    printf("NLOPT failed with exit code %d!\n", res);
<<<<<<< HEAD
=======
	    past_time = (get_time() - init_time)/1e3;
>>>>>>> 9fd74b32
	    max_violation = test_optim(x,coparams,racket,TRUE);
	}
	else {
		past_time = (get_time() - init_time)/1e3;
		printf("NLOPT success with exit code %d!\n", res);
		printf("NLOPT took %f ms\n", past_time);
	    printf("Found minimum at f = %0.10g\n", minf);
	    max_violation = test_optim(x,coparams,racket,TRUE);
<<<<<<< HEAD
	    finalize_soln(x,params);
=======
	    finalize_soln(x,params,past_time);
>>>>>>> 9fd74b32
	}
	check_optim_result(res);
	nlopt_destroy(opt);
	return max_violation;
}

/*
 * Finalize the solution and update target SL structure and hitTime value
 */
static void finalize_soln(const double *x, optim *strike) {

	for (int i = 0; i < NDOF; i++) {
		strike->qf[i] = x[i];
		strike->qfdot[i] = x[i+NDOF];
	}
	strike->T = x[2*NDOF];
}

/*
 * Give info about the optimization after termination
 *
 */
static int check_optim_result(const int res) {

	int flag = FALSE;
	switch (res) {
	case NLOPT_SUCCESS:
		printf("Success!\n");
		flag = TRUE;
		break;
	case NLOPT_STOPVAL_REACHED:
		printf("Optimization stopped because stopval (above) was reached.\n");
		flag = TRUE;
		break;
	case NLOPT_FTOL_REACHED:
		printf("Optimization stopped because ftol_rel "
				"or ftol_abs (above) was reached.\n");
		flag = TRUE;
		break;
	case NLOPT_XTOL_REACHED:
		flag = TRUE;
		printf("Optimization stopped because xtol_rel or xtol_abs (above) was reached.\n");
		break;
	case NLOPT_MAXEVAL_REACHED:
		flag = TRUE;
		printf("Optimization stopped because maxeval (above) was reached.\n");
		break;
	case NLOPT_MAXTIME_REACHED:
		flag = TRUE;
		printf("Optimization stopped because maxtime (above) was reached.\n");
		break;
	case NLOPT_FAILURE:
		printf("Epic fail!\n");
		break;
	case NLOPT_INVALID_ARGS:
		printf("Invalid arguments (e.g. lower bounds are bigger than "
				"upper bounds, an unknown algorithm was specified, etcetera).\n");
		break;
	case NLOPT_OUT_OF_MEMORY:
		printf("Ran out of memory!\n");
		break;
	case NLOPT_ROUNDOFF_LIMITED:
		printf("Halted because roundoff errors limited progress."
			"(In this case, the optimization still typically returns a useful result.\n");
		break;
	case NLOPT_FORCED_STOP:
		printf("Halted because of a forced termination: "
				"the user called nlopt_force_stop(opt)"
				"on the optimization’s nlopt_opt object "
				"opt from the user’s objective function or constraints.\n");
		break;

	}
	return flag;
}

/*
 * Debug by testing the constraint violation of the solution vector
 *
 */
<<<<<<< HEAD
static double test_optim(const double *x,
		          coptim * params,
				  cracket * racket, int info) {
=======
static double test_optim(double *x, coptim *coparams, racket *racket, int info) {
>>>>>>> 9fd74b32

	// give info on constraint violation
	double *grad = FALSE;
	static double kin_violation[EQ_CONSTR_DIM];
	static double lim_violation[INEQ_CONSTR_DIM]; // joint limit violations on strike and return
	kinematics_eq_constr(EQ_CONSTR_DIM, kin_violation,
			             OPTIM_DIM, x, grad, racket);
	joint_limits_ineq_constr(INEQ_CONSTR_DIM, lim_violation,
			                 OPTIM_DIM, x, grad, coparams);
	double cost = costfunc(OPTIM_DIM, x, grad, coparams);

	if (info) {
		// give info on solution vector
		print_optim_vec(x);
		printf("f = %.2f\n",cost);
		printf("Position constraint violation: [%.2f %.2f %.2f]\n",kin_violation[0],kin_violation[1],kin_violation[2]);
		printf("Velocity constraint violation: [%.2f %.2f %.2f]\n",kin_violation[3],kin_violation[4],kin_violation[5]);
		printf("Normal constraint violation: [%.2f %.2f %.2f]\n",kin_violation[6],kin_violation[7],kin_violation[8]);
	}

	for (int i = 0; i < INEQ_CONSTR_DIM; i++) {
		if (lim_violation[i] > 0.0)
			printf("Joint limit violated by %.2f on joint %d\n", lim_violation[i], i % NDOF + 1);
	}

	return fmax(max_abs_array(kin_violation,EQ_CONSTR_DIM),
			    max_array(lim_violation,INEQ_CONSTR_DIM));
}

/*
 * Finalize the solution and update target SL structure and hitTime value
 */
static void finalize_soln(const double* x, optim * params, double time_elapsed) {

	// initialize first dof entries to q0
	for (int i = 0; i < NDOF; i++) {
		params->qf[i] = x[i];
		params->qfdot[i] = x[i+NDOF];
	}
	params->T = x[2*NDOF] - time_elapsed;
	params->update = TRUE;
}

/*
 * Give info about the optimization
 *
 */
static int check_optim_result(const int res) {

	int flag = FALSE;
	switch (res) {
	case NLOPT_SUCCESS:
		printf("Success!\n");
		flag = TRUE;
		break;
	case NLOPT_STOPVAL_REACHED:
		printf("Optimization stopped because stopval (above) was reached.\n");
		flag = TRUE;
		break;
	case NLOPT_FTOL_REACHED:
		printf("Optimization stopped because ftol_rel or ftol_abs (above) was reached.\n");
		flag = TRUE;
		break;
	case NLOPT_XTOL_REACHED:
		flag = TRUE;
		printf("Optimization stopped because xtol_rel or xtol_abs (above) was reached.\n");
		break;
	case NLOPT_MAXEVAL_REACHED:
		flag = TRUE;
		printf("Optimization stopped because maxeval (above) was reached.\n");
		break;
	case NLOPT_MAXTIME_REACHED:
		flag = TRUE;
		printf("Optimization stopped because maxtime (above) was reached.\n");
		break;
	case NLOPT_FAILURE:
		printf("Epic fail!\n");
		break;
	case NLOPT_INVALID_ARGS:
		printf("Invalid arguments (e.g. lower bounds are bigger than "
				"upper bounds, an unknown algorithm was specified, etcetera).\n");
		break;
	case NLOPT_OUT_OF_MEMORY:
		printf("Ran out of memory!\n");
		break;
	case NLOPT_ROUNDOFF_LIMITED:
		printf("Halted because roundoff errors limited progress."
				"(In this case, the optimization still typically returns a useful result.)\n");
		break;
	case NLOPT_FORCED_STOP:
		printf("Halted because of a forced termination: the user called nlopt_force_stop(opt)"
				"on the optimization’s nlopt_opt object opt from the user’s "
				"objective function or constraints.\n");
		break;

	}
	return flag;
}

/*
 * Calculates the cost function for table tennis trajectory generation optimization
 * to find spline (3rd order strike+return) polynomials
 */
static double const_costfunc(unsigned n, const double *x, double *grad, void *my_func_params) {

	return 1.0;
}

/*
 * Calculates the cost function for table tennis trajectory generation optimization
 * to find spline (3rd order strike+return) polynomials
 */
static double costfunc(unsigned n, const double *x, double *grad, void *my_func_params) {

	double a1[NDOF];
	double a2[NDOF];
	static double *q0dot; // initial joint velocity
	static double *q0; // initial joint pos
	static int firsttime = TRUE;
	double T = x[2*NDOF];

	if (firsttime) {
		firsttime = FALSE;
		coptim* optim_data = (coptim*)my_func_params;
		q0 = optim_data->q0;
		q0dot = optim_data->q0dot;
	}

	// calculate the polynomial coeffs which are used in the cost calculation
	calc_strike_poly_coeff(q0,q0dot,x,a1,a2);

	return T * (3*T*T*inner_prod(a1,a1) +
			3*T*inner_prod(a1,a2) + inner_prod(a2,a2));
}

/*
 * This is the inequality constraint that makes sure we never exceed the
 * joint limits during the striking and returning motion
 *
 */
static void joint_limits_ineq_constr(unsigned m, double *result,
		unsigned n, const double *x, double *grad, void *my_func_params) {

	static double a1[NDOF];
	static double a2[NDOF];
	static double a1ret[NDOF]; // coefficients for the returning polynomials
	static double a2ret[NDOF];
	static double qdot_rest[NDOF];
	static double joint_strike_max_cand[NDOF];
	static double joint_strike_min_cand[NDOF];
	static double joint_return_max_cand[NDOF];
	static double joint_return_min_cand[NDOF];
	static double *q0;
	static double *q0dot;
	static double *qrest;
	static double *ub;
	static double *lb;
	static double Tret;
	static int firsttime = TRUE;

	if (firsttime) {
		firsttime = FALSE;
		coptim* optim_data = (coptim*)my_func_params;
		q0 = optim_data->q0;
		q0dot = optim_data->q0dot;
		qrest = optim_data->qrest;
		ub = optim_data->ub;
		lb = optim_data->lb;
		Tret = optim_data->time2return;
	}

	// calculate the polynomial coeffs which are used for checking joint limits
	calc_strike_poly_coeff(q0,q0dot,x,a1,a2);
	calc_return_poly_coeff(qrest,qdot_rest,x,Tret,a1ret,a2ret);
	// calculate the candidate extrema both for strike and return
	calc_strike_extrema_cand(a1,a2,x[2*NDOF],q0,q0dot,
			joint_strike_max_cand,joint_strike_min_cand);
	calc_return_extrema_cand(a1ret,a2ret,x,Tret,joint_return_max_cand,joint_return_min_cand);

	/* deviations from joint min and max */
	for (int i = 0; i < NDOF; i++) {
		result[i] = joint_strike_max_cand[i] - ub[i];
		result[i+NDOF] = lb[i] - joint_strike_min_cand[i];
		result[i+2*NDOF] = joint_return_max_cand[i] - ub[i];
		result[i+3*NDOF] = lb[i] - joint_return_min_cand[i];
		//printf("%f %f %f %f\n", result[i],result[i+DOF],result[i+2*DOF],result[i+3*DOF]);
	}

}

/*
 * This is the constraint that makes sure we hit the ball
 */
static void kinematics_eq_constr(unsigned m, double *result, unsigned n,
		                  const double *x, double *grad, void *my_function_data) {

	static double racket_des_pos[NCART];
	static double racket_des_vel[NCART];
	static double racket_des_normal[NCART];
	static double pos[NCART];
	static double qfdot[NDOF];
	static double vel[NCART];
	static double normal[NCART];
	static int firsttime = TRUE;
	static double q[NDOF];
	static racket* racket_data;
	double T = x[2*NDOF];

	/* initialization of static variables */
	if (firsttime) {
		firsttime = FALSE;
		racket_data = (racket*) my_function_data;
	}

	// interpolate at time T to get the desired racket parameters
	first_order_hold(racket_data,T,racket_des_pos,racket_des_vel,racket_des_normal);

	// extract state information from optimization variables
	for (int i = 0; i < NDOF; i++) {
		q[i] = x[i];
		qfdot[i] = x[i+NDOF];
	}

	// compute the actual racket pos,vel and normal
	calc_racket_state(q,qfdot,pos,vel,normal);

	// deviations from the desired racket frame
	for (int i = 0; i < NCART; i++) {
		result[i] = pos[i] - racket_des_pos[i];
		result[i + NCART] = vel[i] - racket_des_vel[i];
		result[i + 2*NCART] = normal[i] - racket_des_normal[i];
	}

}

/*
 * First order hold to interpolate linearly at time T
 * between racket pos,vel,normal entries
 *
 * IF T is nan, racket variables are assigned to zero-element of
 * relevant racket entries
 *
 */
static void first_order_hold(const racket* racket, const double T, double racket_pos[NCART],
		               double racket_vel[NCART], double racket_n[NCART]) {

	if (isnan(T)) {
		printf("Warning: T value is nan!\n");

		for(int i = 0; i < NCART; i++) {
			racket_pos[i] = racket->pos[i][0];
			racket_vel[i] = racket->vel[i][0];
			racket_n[i] = racket->normal[i][0];
		}
	}
	else {
		int N = (int) (T/dt);
		double Tdiff = T - N*dt;
		int Nmax = racket->Nmax;

		for (int i = 0; i < NCART; i++) {
			if (N < Nmax) {
				racket_pos[i] = racket->pos[i][N] +
						(Tdiff/dt) * (racket->pos[i][N+1] - racket->pos[i][N]);
				racket_vel[i] = racket->vel[i][N] +
						(Tdiff/dt) * (racket->vel[i][N+1] - racket->vel[i][N]);
				racket_n[i] = racket->normal[i][N] +
						(Tdiff/dt) * (racket->normal[i][N+1] - racket->normal[i][N]);
			}
			else {
				racket_pos[i] = racket->pos[i][N];
				racket_vel[i] = racket->vel[i][N];
				racket_n[i] = racket->normal[i][N];
			}
		}
	}
}

/*
 * Calculate the polynomial coefficients from the optimized variables qf,qfdot,T
 * p(t) = a1*t^3 + a2*t^2 + a3*t + a4
 */
static void calc_strike_poly_coeff(const double *q0, const double *q0dot, const double *x,
		                    double *a1, double *a2) {

	double T = x[2*NDOF];

	for (int i = 0; i < NDOF; i++) {
		a1[i] = (2/pow(T,3))*(q0[i]-x[i]) + (1/(T*T))*(q0dot[i] + x[i+NDOF]);
		a2[i] = (3/(T*T))*(x[i]-q0[i]) - (1/T)*(x[i+NDOF] + 2*q0dot[i]);
	}

	return;
}

/*
 * Calculate the returning polynomial coefficients from the optimized variables qf,qfdot
 * and time to return constant T
 * p(t) = a1*t^3 + a2*t^2 + a3*t + a4
 */
static void calc_return_poly_coeff(const double *q0, const double *q0dot,
		                    const double *x, const double T,
		                    double *a1, double *a2) {

	for (int i = 0; i < NDOF; i++) {
		a1[i] = (2/pow(T,3))*(x[i]-q0[i]) + (1/(T*T))*(q0dot[i] + x[i+NDOF]);
		a2[i] = (3/(T*T))*(q0[i]-x[i]) - (1/T)*(2*x[i+NDOF] + q0dot[i]);
	}

}

/*
 * Calculate the extrema candidates for each joint (2*7 candidates in total)
 * For the striking polynomial
 * Clamp to [0,T]
 *
 */
static void calc_strike_extrema_cand(const double *a1, const double *a2, const double T,
		                      const double *q0, const double *q0dot,
		                      double *joint_max_cand, double *joint_min_cand) {

	static double cand1, cand2;

	for (int i = 0; i < NDOF; i++) {
		cand1 = fmin(T,fmax(0,(-a2[i] + sqrt(a2[i]*a2[i] - 3*a1[i]*q0dot[i]))/(3*a1[i])));
		cand2 =  fmin(T,fmax(0,(-a2[i] - sqrt(a2[i]*a2[i] - 3*a1[i]*q0dot[i]))/(3*a1[i])));
		cand1 = a1[i]*pow(cand1,3) + a2[i]*pow(cand1,2) + q0dot[i]*cand1 + q0[i];
		cand2 = a1[i]*pow(cand2,3) + a2[i]*pow(cand2,2) + q0dot[i]*cand2 + q0[i];
		joint_max_cand[i] = fmax(cand1,cand2);
		joint_min_cand[i] = fmin(cand1,cand2);
	}
}

/*
 * Calculate the extrema candidates for each joint (2*7 candidates in total)
 * For the return polynomial
 * Clamp to [0,TIME2RETURN]
 *
 */
static void calc_return_extrema_cand(const double *a1, const double *a2,
		                      const double *x, const double Tret,
		                      double *joint_max_cand, double *joint_min_cand) {

	static double cand1, cand2;

	for (int i = 0; i < NDOF; i++) {
		cand1 = fmin(Tret, fmax(0,(-a2[i] + sqrt(a2[i]*a2[i] - 3*a1[i]*x[i+NDOF]))/(3*a1[i])));
		cand2 =  fmin(Tret, fmax(0,(-a2[i] - sqrt(a2[i]*a2[i] - 3*a1[i]*x[i+NDOF]))/(3*a1[i])));
		cand1 = a1[i]*pow(cand1,3) + a2[i]*pow(cand1,2) + x[i+NDOF]*cand1 + x[i];
		cand2 = a1[i]*pow(cand2,3) + a2[i]*pow(cand2,2) + x[i+NDOF]*cand2 + x[i];
		joint_max_cand[i] = fmax(cand1,cand2);
		joint_min_cand[i] = fmin(cand1,cand2);
	}
}

/*
 * Estimate an initial solution for NLOPT
 * 2*dof + 1 dimensional problem
 *
 * The closer to the optimum it is the faster alg should converge
 */
<<<<<<< HEAD
static void init_soln(const optim * const params,
		       double x[OPTIM_DIM]) {
=======
static void init_soln(const optim * params, double x[OPTIM_DIM]) {
>>>>>>> 9fd74b32

	// initialize first dof entries to q0
	for (int i = 0; i < NDOF; i++) {
		x[i] = params->qf[i];
		x[i+NDOF] = params->qfdot[i];
	}
	x[2*NDOF] = params->T;
}<|MERGE_RESOLUTION|>--- conflicted
+++ resolved
@@ -16,7 +16,7 @@
 #include "math.h"
 
 // termination
-static double test_optim(double *x, coptim *params, racket *racket, int info);
+static double test_optim(const double *x, coptim *params, racket *racket, int info);
 static void finalize_soln(const double* x, optim * params, double time_elapsed);
 static int check_optim_result(const int res);
 
@@ -76,15 +76,9 @@
  * 2. joint limit violations throughout trajectory
  *
  */
-<<<<<<< HEAD
-double nlopt_optim_poly_run(coptim * coparams,
-					        cracket * racket,
-							optim * params) {
-=======
 double nlopt_optim_poly_run(coptim *coparams,
 					      racket *racket,
 						  optim * params) {
->>>>>>> 9fd74b32
 
 	static double x[OPTIM_DIM];
 	static double tol[EQ_CONSTR_DIM];
@@ -112,10 +106,7 @@
 
 	if ((res = nlopt_optimize(opt, x, &minf)) < 0) {
 	    printf("NLOPT failed with exit code %d!\n", res);
-<<<<<<< HEAD
-=======
 	    past_time = (get_time() - init_time)/1e3;
->>>>>>> 9fd74b32
 	    max_violation = test_optim(x,coparams,racket,TRUE);
 	}
 	else {
@@ -124,27 +115,11 @@
 		printf("NLOPT took %f ms\n", past_time);
 	    printf("Found minimum at f = %0.10g\n", minf);
 	    max_violation = test_optim(x,coparams,racket,TRUE);
-<<<<<<< HEAD
-	    finalize_soln(x,params);
-=======
 	    finalize_soln(x,params,past_time);
->>>>>>> 9fd74b32
 	}
 	check_optim_result(res);
 	nlopt_destroy(opt);
 	return max_violation;
-}
-
-/*
- * Finalize the solution and update target SL structure and hitTime value
- */
-static void finalize_soln(const double *x, optim *strike) {
-
-	for (int i = 0; i < NDOF; i++) {
-		strike->qf[i] = x[i];
-		strike->qfdot[i] = x[i+NDOF];
-	}
-	strike->T = x[2*NDOF];
 }
 
 /*
@@ -209,13 +184,9 @@
  * Debug by testing the constraint violation of the solution vector
  *
  */
-<<<<<<< HEAD
 static double test_optim(const double *x,
-		          coptim * params,
-				  cracket * racket, int info) {
-=======
-static double test_optim(double *x, coptim *coparams, racket *racket, int info) {
->>>>>>> 9fd74b32
+		          coptim * coparams,
+				  racket * racket, int info) {
 
 	// give info on constraint violation
 	double *grad = FALSE;
@@ -257,62 +228,6 @@
 	}
 	params->T = x[2*NDOF] - time_elapsed;
 	params->update = TRUE;
-}
-
-/*
- * Give info about the optimization
- *
- */
-static int check_optim_result(const int res) {
-
-	int flag = FALSE;
-	switch (res) {
-	case NLOPT_SUCCESS:
-		printf("Success!\n");
-		flag = TRUE;
-		break;
-	case NLOPT_STOPVAL_REACHED:
-		printf("Optimization stopped because stopval (above) was reached.\n");
-		flag = TRUE;
-		break;
-	case NLOPT_FTOL_REACHED:
-		printf("Optimization stopped because ftol_rel or ftol_abs (above) was reached.\n");
-		flag = TRUE;
-		break;
-	case NLOPT_XTOL_REACHED:
-		flag = TRUE;
-		printf("Optimization stopped because xtol_rel or xtol_abs (above) was reached.\n");
-		break;
-	case NLOPT_MAXEVAL_REACHED:
-		flag = TRUE;
-		printf("Optimization stopped because maxeval (above) was reached.\n");
-		break;
-	case NLOPT_MAXTIME_REACHED:
-		flag = TRUE;
-		printf("Optimization stopped because maxtime (above) was reached.\n");
-		break;
-	case NLOPT_FAILURE:
-		printf("Epic fail!\n");
-		break;
-	case NLOPT_INVALID_ARGS:
-		printf("Invalid arguments (e.g. lower bounds are bigger than "
-				"upper bounds, an unknown algorithm was specified, etcetera).\n");
-		break;
-	case NLOPT_OUT_OF_MEMORY:
-		printf("Ran out of memory!\n");
-		break;
-	case NLOPT_ROUNDOFF_LIMITED:
-		printf("Halted because roundoff errors limited progress."
-				"(In this case, the optimization still typically returns a useful result.)\n");
-		break;
-	case NLOPT_FORCED_STOP:
-		printf("Halted because of a forced termination: the user called nlopt_force_stop(opt)"
-				"on the optimization’s nlopt_opt object opt from the user’s "
-				"objective function or constraints.\n");
-		break;
-
-	}
-	return flag;
 }
 
 /*
@@ -577,12 +492,7 @@
  *
  * The closer to the optimum it is the faster alg should converge
  */
-<<<<<<< HEAD
-static void init_soln(const optim * const params,
-		       double x[OPTIM_DIM]) {
-=======
 static void init_soln(const optim * params, double x[OPTIM_DIM]) {
->>>>>>> 9fd74b32
 
 	// initialize first dof entries to q0
 	for (int i = 0; i < NDOF; i++) {
