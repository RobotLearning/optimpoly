/*
 * optim.cpp
 *
 * Unit Tests for polynomial optimization
 *
 *  Created on: Feb 17, 2017
 *      Author: okoc
 */

#define BOOST_TEST_MODULE test_optim
#include <boost/test/unit_test.hpp>
#include <iostream>
#include <armadillo>
#include "constants.h"
#include "kinematics.h"
#include "optimpoly.h"
#include "utils.h"
#include "stdlib.h"
#include "player.hpp"

using namespace std;
using namespace arma;

#define LOOKUP_TABLE_SIZE 4002 //769
#define LOOKUP_COLUMN_SIZE 2*NDOF + 1 + 2*NCART // ball state and optimization parameters (6 + 15)
#define LOOKUP_TABLE_NAME "LookupTable-16-May-2016" //"LookupTable-March-2016" //"LookupTable-April-2016"

/*
 * Load the lookup table of coparameters and main parameters of interest
 */
inline void load_lookup_table(mat & lookup) {

	lookup = zeros<mat>(LOOKUP_TABLE_SIZE * LOOKUP_COLUMN_SIZE, 1);
	string env = getenv("HOME");
	string filename = env + "/robolab/barrett/saveData/" +
			          LOOKUP_TABLE_NAME + ".txt";

	lookup.load(filename);
	lookup.reshape(LOOKUP_TABLE_SIZE,LOOKUP_COLUMN_SIZE);
	//cout << lookup(span(0,5),span(0,5)) << endl;
}

/*
 * Initialize robot posture on the right size of the robot
 */
inline void init_right_posture(vec7 & q0) {

	q0(0) = 1.0;
	q0(1) = -0.2;
	q0(2) = -0.1;
	q0(3) = 1.8;
	q0(4) = -1.57;
	q0(5) = 0.1;
	q0(6) = 0.3;
}

/*
 * Set upper and lower bounds on the optimization.
 * First loads the joint limits and then
 */
inline void set_bounds(double *lb, double *ub, double SLACK, double Tmax) {

	read_joint_limits(lb,ub);
	// lower bounds and upper bounds for qf are the joint limits
	for (int i = 0; i < NDOF; i++) {
		ub[i] -= SLACK;
		lb[i] += SLACK;
		ub[i+NDOF] = MAX_VEL;
		lb[i+NDOF] = -MAX_VEL;
	}
	// constraints on final time
	ub[2*NDOF] = Tmax;
	lb[2*NDOF] = 0.0;
}

/*
 *
 * K-nearest-neighbours method for looking up optimization values
 *
 * Find the closest ball states in the lookup table
 * and lookup the corresponding qf,qfdot,T values
 * and average them
 *
 * INPUT:
 *
 * 	ball_state:     ball position and velocity estimates
 * 	params    :     optimization parameters to be loaded
 *
 *
 */
inline void knn(const mat & lookupt, const vec6 & ballstate,
		        vec::fixed<15> & params, int k) {

	// find the closest entry
	static bool firsttime = true;
	static vec dots;
	static mat A;

	if (firsttime) {
		firsttime = false;
		A = lookupt.cols(span(X,DZ));
		for (unsigned i = 0; i < A.n_rows; i++) {
			dots(i) = dot(A.row(i), A.row(i));
		}
	}

	uvec idx = sort_index(dots - 2*A.t()*ballstate, "descend");

	vec fullvec = zeros<vec>(OPTIM_DIM + 2*NCART);
	for (int i = 0; i < k; i++) {
		fullvec += lookupt.row(idx(i));
	}
	params = fullvec(span(DZ+1,DZ+OPTIM_DIM)) / k;
}

/*
 * Sending to C optimization routine the right data
 */
inline void init_coptim_params(const vec7 & qinit, double *q0) {

	for (int i = 0; i < NDOF; i++) {
		q0[i] = qinit(i);
	}
}

/*
 * Lookup a random entry with optimization coparameters (b0,v0) and optimization
 * main parameters (qf,qfdot,T)
 */
inline void lookup_random_entry(vec & coparams, vec & params) {

	mat lookup;
	load_lookup_table(lookup);
	int entry = as_scalar(randi<vec>(1,distr_param(0,LOOKUP_TABLE_SIZE-1)));
	vec lookup_state = lookup.row(entry).t();
	coparams = lookup_state(span(X,DZ));
	params = lookup_state(span(DZ+1,LOOKUP_COLUMN_SIZE-1));

}

<<<<<<< HEAD
/*
 * Set optimization parameters
 * possibly after a lookup
 *
 */
inline void set_optim_params(const vec::fixed<15> & strike_params,
		                        optim & params) {

	for (int i = 0; i < NDOF; i++) {
		params.qf[i] = strike_params(i);
		params.qfdot[i] = strike_params(i+NDOF);
	}
	params.T = strike_params(2*NDOF);
}


//BOOST_AUTO_TEST_CASE(test_predict_path) {
//
//	cout << "Testing Robot racket calculations..." << endl;
//	static double pos[NCART] = {1.0, -2.0, -0.5};
//	static double vel[NCART] = {3.0, 5.0, 4.0};
//	EKF filter = init_filter();
//	vec3 ballpos(pos);
//	vec3 ballvel(vel);
//	mat66 P; P.eye();
//	filter.set_prior(join_vert(ballpos,ballvel),P);
//	mat balls_pred = filter.predict_path(dt,10);
//	//cout << "Balls predicted:" << endl << balls_pred << endl;
//
//}

=======
>>>>>>> 9fd74b32
BOOST_AUTO_TEST_CASE(test_nlopt_optim) {

	cout << "Testing NLOPT Optimization" << endl;
	double *q0dot = (double*)calloc(NDOF,sizeof(double));
	double *q0 = (double*)calloc(NDOF,sizeof(double));
	// initial guess for optim //
	double *lb = (double*)calloc(OPTIM_DIM,sizeof(double));
	double *ub = (double*)calloc(OPTIM_DIM,sizeof(double));
	double SLACK = 0.01;
	double Tmax = 1.0;

	// update initial parameters from lookup table
	cout << "Looking up a random entry..." << endl;
	arma_rng::set_seed_random();
	vec::fixed<15> strike_params;
	vec6 ball_state;
	lookup_random_entry(ball_state,strike_params);

	vec7 init_joint_state;
	init_right_posture(init_joint_state);

	// initialize ball and racket //
	// predict for T_pred seconds
	set_bounds(lb,ub,SLACK,Tmax);

	double time2return = 1.0;
	racket* racket_params = send_racket_strategy(init_joint_state,ball_state,Tmax);
	vec3 normal_example;
	int example = 5;
	for (int i = 0; i < NCART; i++) {
		normal_example(i) = racket_params->normal[i][example];
	}
	BOOST_TEST(arma::norm(normal_example) == 1);

<<<<<<< HEAD
	init_coptim_params(init_joint_state,q0);
	coptim coparams = {q0, q0dot, q0, lb, ub, time2return};
	optim params = {q0,q0dot,0.7};

	//cout << "Initializing optimization with this lookup entry..." << endl;
	//set_optim_params(strike_params,params);

	// run NLOPT opt algorithm here //
	double max_violation = nlopt_optim_poly_run(&coparams,&racket,&params);
=======
	init_coptim_params(init_joint_state, q0);
	coptim coparams = {q0, q0dot, q0, lb, ub, time2return};
	optim opt_params = {q0, q0dot, 0.5};

	// run NLOPT opt algorithm here //
	double max_violation = nlopt_optim_poly_run(&coparams,racket_params,&opt_params);
>>>>>>> 9fd74b32

	// test to see if kinematics constraints are violated
	BOOST_TEST(max_violation < 0.01);
}<|MERGE_RESOLUTION|>--- conflicted
+++ resolved
@@ -138,7 +138,6 @@
 
 }
 
-<<<<<<< HEAD
 /*
  * Set optimization parameters
  * possibly after a lookup
@@ -170,8 +169,6 @@
 //
 //}
 
-=======
->>>>>>> 9fd74b32
 BOOST_AUTO_TEST_CASE(test_nlopt_optim) {
 
 	cout << "Testing NLOPT Optimization" << endl;
@@ -198,32 +195,20 @@
 	set_bounds(lb,ub,SLACK,Tmax);
 
 	double time2return = 1.0;
-	racket* racket_params = send_racket_strategy(init_joint_state,ball_state,Tmax);
+	racket racket_params = send_racket_strategy(init_joint_state,ball_state,Tmax);
 	vec3 normal_example;
 	int example = 5;
 	for (int i = 0; i < NCART; i++) {
-		normal_example(i) = racket_params->normal[i][example];
+		normal_example(i) = racket_params.normal[i][example];
 	}
 	BOOST_TEST(arma::norm(normal_example) == 1);
 
-<<<<<<< HEAD
-	init_coptim_params(init_joint_state,q0);
-	coptim coparams = {q0, q0dot, q0, lb, ub, time2return};
-	optim params = {q0,q0dot,0.7};
-
-	//cout << "Initializing optimization with this lookup entry..." << endl;
-	//set_optim_params(strike_params,params);
-
-	// run NLOPT opt algorithm here //
-	double max_violation = nlopt_optim_poly_run(&coparams,&racket,&params);
-=======
 	init_coptim_params(init_joint_state, q0);
 	coptim coparams = {q0, q0dot, q0, lb, ub, time2return};
 	optim opt_params = {q0, q0dot, 0.5};
 
 	// run NLOPT opt algorithm here //
-	double max_violation = nlopt_optim_poly_run(&coparams,racket_params,&opt_params);
->>>>>>> 9fd74b32
+	double max_violation = nlopt_optim_poly_run(&coparams,&racket_params,&opt_params);
 
 	// test to see if kinematics constraints are violated
 	BOOST_TEST(max_violation < 0.01);
