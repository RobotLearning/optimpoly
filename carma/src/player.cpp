/*
 * player.cpp
 *
 * Table Tennis Player Class
 *
 *  Created on: Feb 8, 2017
 *      Author: okoc
 */

#include <armadillo>
#include "constants.h"
#include "tabletennis.h"
#include "kalman.h"
#include "player.hpp"
<<<<<<< HEAD
=======
#include "optimpoly.h"
#include "kinematics.h"
>>>>>>> 9fd74b32
#include <thread>
#include "stdlib.h"

using namespace std;
using namespace arma;

/*
 * Initialize Centred Table Tennis Player (CP)
 *
 * Tries to return the ball to the centre of the opponents court
 *
 */
Player::Player(const vec7 & q0, const EKF & filter) : filter(filter) {

	time_land_des = 0.8;
	time2return = 1.0;

	ball_land_des(X) = 0.0;
	ball_land_des(Y) = dist_to_table - 3*table_length/4;

	q_rest_des = q0;

	optim_params = (optim*)malloc(sizeof(optim));
	for (int i = 0; i < NDOF; i++) {
		optim_params->qf[i] = q0(i);
		optim_params->qfdot[i] = 0.0;
		optim_params->T = 0.5;
		optim_params->update = false;
	}

	moving = false;

}

/*
 * Empirical Bayes procedure to estimate prior given
 * matrix of observations Y of column length N, each row
 * corresponding to one
 *
 * If observations arrive as column vectors then we take
 * transpose of it.
 *
 *
 */
void Player::estimate_prior(const mat & observations, const vec & times) {

	vec6 x; mat66 P;
	int num_samples = times.n_elem;
	mat M = zeros<mat>(num_samples,3);

	// and create the data matrix
	for (int i = 0; i < num_samples; i++) {
		M(i,0) = 1.0;
		M(i,1) = times(i);
		M(i,2) = times(i) * times(i);
	}
	// solving for the parameters
	//cout << "Data matrix:" << endl << M << endl;
	mat Beta = solve(M,observations.t());
	//cout << "Parameters:" << endl << Beta << endl;
	x = join_horiz(Beta.row(0),Beta.row(1)).t(); //vectorise(Beta.rows(0,1));
	P.eye(6,6);
	P *= 0.1;
	filter.set_prior(x,P);
	filter.update(observations.col(0));

	double dt;
	for (unsigned i = 1; i < times.n_elem; i++) {
		dt = times(i) - times(i-1);
		filter.predict(dt);
		filter.update(observations.col(i));
	}
}

/*
 * Filter the blob information with a kalman Filter and save the result in filtState.
 * KF is only used in simulation mode.
 *
 * Returns the bounce variable.
 * It will be reset to FALSE when filter is re-initialized.
 * Bounce variable is used for legal ball detection
 *
 * FIXME: Add automatic resetting!
 *
 */
void Player::estimate_ball_state(const vec3 & obs) {

	static wall_clock timer;
	static bool firsttime = true;
	static const int min_obs = 5;
	static int num_obs = 0;
	// observation matrix
	static mat OBS = zeros<mat>(3,min_obs);
	static vec TIMES = zeros<vec>(min_obs);
	static double t_cum;

	if (firsttime) {
		firsttime = false;
		timer.tic();
	}

	// get elapsed time
	double dt = timer.toc();
	t_cum += dt;

	/*if (*reset) {
		num_obs = 0;
		*reset = false;
		t_cum = 0.0; // t_cumulative
	}*/

	bool new_ball = check_new_obs(obs);
	if (num_obs < min_obs) {
		if (new_ball) {
			TIMES(num_obs) = t_cum;
			OBS.col(num_obs) = obs;
			num_obs++;
			if (num_obs == min_obs) {
				estimate_prior(OBS,TIMES);
			}
		}
	}
	else { // comes here if there are enough balls to start filter
		filter.predict(dt);
		if (new_ball)
			filter.update(obs);
	}
	timer.tic();
}

/*
 * Public interface, suitable for testing
 *
 */
vec6 Player::filt_ball_state(const vec3 & obs) {

	estimate_ball_state(obs);
	return filter.get_mean();
}

/*
 * Play Table Tennis
 */
joint Player::play(const joint & qact, const vec3 & obs) {

	joint qdes = {q_rest_des, zeros<vec>(NDOF), zeros<vec>(NDOF)};

	estimate_ball_state(obs);

	// initialize optimization and get the hitting parameters
	calc_optim_param(qact);

	// generate movement or calculate next desired step
	calc_next_state(qact, qdes);

	return qdes;

}

/*
 * Calculate the optimization parameters using an NLOPT nonlinear optimization algorithm
 * in another thread
 *
 * The optimized parameters are: qf, qf_dot, T
 * assuming T_return and q0 are fixed
 *
 */
void Player::calc_optim_param(const joint & qact) {

	int N = 100;
	double dt = 0.02;
	vec6 state_est = filter.get_mean();

	// if ball is fast enough and robot is not moving consider optimization
	if (!moving && state_est(Y) > (dist_to_table - table_length/2) && state_est(DY) > 1.0) {

		mat balls_pred = filter.predict_path(dt,N);

		if (check_legal_ball(balls_pred)) { // ball is legal
			moving = true;
			racket *racket_params = calc_racket_strategy(balls_pred);
			coptim *coparams = setup_coparam(qact);
			// run optimization in another thread
			thread my_thread(&nlopt_optim_poly_run,coparams,racket_params,optim_params);
		}
	}
}

/*
 * Setup the coparameters for the optimization
 *
 */
coptim* Player::setup_coparam(const joint & qact) const {

	double *lb = (double*)calloc(OPTIM_DIM,sizeof(double));
	double *ub = (double*)calloc(OPTIM_DIM,sizeof(double));
	double SLACK = 0.01;
	coptim *coparams = (coptim*)malloc(sizeof(coptim));
	double Tmax = 1.0;
	set_bounds(lb,ub,SLACK,Tmax);
	for (int i = 0; i < NDOF; i++) {
		coparams->q0[i] = qact.q(i);
		coparams->q0dot[i] = qact.qd(i);
		coparams->qrest[i] = q_rest_des(i);
		coparams->time2return = time2return;
		coparams->lb[i] = lb[i];
		coparams->ub[i] = ub[i];
	}
	free(lb);
	free(ub);
	return coparams;

}

/*
 * Unfold the next desired state of the 3rd order polynomials in joint space
 * If movement finishes then the desired state velocities and accelerations are zeroed.
 *
 * Multithreading : if after initial lookup, the computation in the other thread terminates, then we
 * synchonize the values between the threads and compute the next desired states given these new polynomial
 * parameters (qf, qf_dot and T_hit)
 *
 */
void Player::calc_next_state(const joint & qact, joint & qdes) {

	static unsigned idx = 0;
	static mat Q_des, Qd_des, Qdd_des;

	// this should be only for MPC?
	if (optim_params->update) {
		moving = true;
		optim_params->update = false;
		generate_strike(qact,Q_des,Qd_des,Qdd_des);
		// call polynomial generation
	}

	// make sure we update after optim finished
	if (moving) {
		qdes.q = Q_des.col(idx);
		qdes.qd = Qd_des.col(idx);
		qdes.qdd = Qdd_des.col(idx);
		idx++;
		if (idx == Q_des.n_cols) {
			// hitting process will finish
			moving = false;
			qdes.q = zeros<vec>(7);
			qdes.qd = zeros<vec>(7);
			qdes.qdd = zeros<vec>(7);
		}
	}

}

/*
 * Create batch hitting and returning joint state 3rd degree polynomials
 *
 */
void Player::generate_strike(const joint & qact, mat & Q, mat & Qd, mat & Qdd) const {

	// first create hitting polynomials
	vec7 a2, a3;
	vec7 b2, b3; // for returning
	double T = optim_params->T;
	vec7 qf(optim_params->qf);
	vec7 qfdot(optim_params->qfdot);
	vec7 qnow = qact.q;
	vec7 qdnow = qact.qd;
	a3 = 2.0 * (qnow - qf) / pow(T,3) + (qfdot + qdnow) / pow(T,2);
	a2 = 3.0 * (qf - qnow) / pow(T,2) - (qfdot + qdnow) / T;
	b3 = 2.0 * (qf - q_rest_des) / pow(T,3) + (qfdot) / pow(T,2);
	b2 = 3.0 * (q_rest_des - qf) / pow(T,2) - (qfdot) / T;

	static const double dt = 0.002;
	int N_hit = (int)T/dt;
	vec times_hit = linspace<vec>(dt,T,N_hit);
	int N_return = (int)time2return/dt;
	vec times_ret = linspace<vec>(dt,time2return,N_return);

	mat Q_hit, Qd_hit, Qdd_hit, Q_ret, Qd_ret, Qdd_ret;
	Q_hit = Qd_hit = Qdd_hit = zeros<mat>(NDOF,N_hit);
	Q_ret = Qd_ret = Qdd_ret = zeros<mat>(NDOF,N_return);

	gen_3rd_poly(times_hit,a3,a2,qdnow,qnow,Q_hit,Qd_hit,Qdd_hit);
	gen_3rd_poly(times_ret,a3,a2,qfdot,qf,Q_ret,Qd_ret,Qdd_ret);
	Q = join_horiz(Q_hit,Q_ret);
	Qd = join_horiz(Qd_hit,Qd_ret);
	Qdd = join_horiz(Qdd_hit,Qdd_ret);
}

/*
 * Function that calculates a racket strategy : positions, velocities and racket normal
 * for each point on the predicted ball trajectory (ballMat)
 * to return it a desired point (ballLand) at a desired time (landTime)
 *
 */
racket* Player::calc_racket_strategy(const mat & balls_predicted) {

	int N = balls_predicted.n_cols;
	mat balls_out_vel = zeros<mat>(3,N);
	mat racket_des_normal = zeros<mat>(3,N);
	mat racket_des_vel = zeros<mat>(3,N);
	calc_des_ball_out_vel(ball_land_des,time_land_des,balls_predicted,balls_out_vel);
	calc_des_racket_normal(balls_predicted.rows(DX,DZ),balls_out_vel,racket_des_normal);
	calc_des_racket_vel(balls_predicted.rows(DX,DZ),balls_out_vel,racket_des_normal,racket_des_vel);

	// place racket centre on the predicted ball
	return make_c_strategy(balls_predicted.rows(X,Z),racket_des_normal,racket_des_vel);
}

/*
 * Initialize an Extended Kalman Filter
 * useful for passing to Player constructor
 *
 */
EKF init_filter() {

	double std = 0.001;
	mat C = eye<mat>(3,6);
	mat66 Q = zeros<mat>(6,6);
	mat33 R = std * eye<mat>(3,3);
	return EKF(calc_next_ball,C,Q,R);
}

/*
 * Generate matrix of joint angles, velocities and accelerations
 */
void gen_3rd_poly(const vec & times, const vec7 & a3, const vec7 & a2, const vec7 & a1, const vec7 & a0,
		     mat & Q, mat & Qd, mat & Qdd) {

	// IN MATLAB:
	//	qStrike(m,:) = a(1)*t.^3 + a(2)*t.^2 + a(3)*t + a(4);
	//	qdStrike(m,:) = 3*a(1)*t.^2 + 2*a(2)*t + a(3);
	//	qddStrike(m,:) = 6*a(1)*t + 2*a(2);

	for(int i = 0; i < NDOF; i++) {
		Q.row(i) = a3(i) * pow(times,3) + a2(i) * pow(times,2) + a1(i) * times + a0;
		Qd.row(i) = 3*a3(i) * pow(times,2) + 2*a2(i) * times + a1(i);
		Qdd.row(i) = 6*a3(i) * times + 2*a2(i);
	}
}

/*
 * Calculate desired racket normal assuming mirror law
 */
void calc_des_racket_normal(const mat & v_in, const mat & v_out, mat & normal) {

	normal = v_out - v_in;
	// normalize
	normal = normalise(normal);
}

/*
 *
 *  Computes the desired outgoing velocity of the ball after contact
 *	to hit the goal on a desired landing position on the
 *	opponents court
 *
 *
 */
void calc_des_ball_out_vel(const vec2 & ball_land_des,
						   const double time_land_des,
						   const mat & balls_predicted, mat & balls_out_vel) {

	static double z_table = floor_level - table_height + ball_radius;

	// elementwise division
	balls_out_vel.row(X) = (ball_land_des(X) - balls_predicted.row(X)) / time_land_des;
	balls_out_vel.row(Y) = (ball_land_des(Y) - balls_predicted.row(Y)) / time_land_des;
	balls_out_vel.row(Z) = (z_table - balls_predicted.row(Z) +
			                0.5 * gravity * pow(time_land_des,2)) / time_land_des;

	//TODO: consider air drag, hack for now
	balls_out_vel.row(X) *= 1.1;
	balls_out_vel.row(Y) *= 1.1;
	balls_out_vel.row(Z) *= 1.2;
}

/*
 * Calculate desired racket velocity given ball incoming and
 * outgoing velocities
 * Assuming a mirror law
 * Assumes no desired spin, i.e. racket velocity along the racket will be set to zero
 *
 * Output is the last parameter: racketVel
 *
 */
void calc_des_racket_vel(const mat & vel_ball_in, const mat & vel_ball_out,
		                 const mat & racket_normal, mat & racket_vel) {

	int N = vel_ball_in.n_cols;
	for (int i = 0; i < N; i++) {
		racket_vel.col(i) = dot((vel_ball_out.col(i) + CRR * vel_ball_in.col(i) / (1 + CRR)),
								racket_normal.col(i)) * racket_normal.col(i);
	}
}

/*
 * Check if there is a bounce among the predicted ball states
 * If it is exactly one ball will be legal!
 *
 * TODO: no need to check after ball passes table
 *
 */
bool check_legal_ball(const mat & balls_predicted) {

	int num_bounces = 0;
	int N = balls_predicted.n_elem;

	// if sign of z-velocity changes then the ball bounces
	for (int i = 0; i < N-1; i++) {
		if (balls_predicted(Z,i) < 0 && balls_predicted(Z,i+1) > 0) {
			num_bounces++;
		}
	}

	// multiple bounces are predicted
	if (num_bounces > 1) {
		cout << "Multiple bounces predicted. Not moving" << endl;
		return false;
	}
	// no bounce is predicted
	if (num_bounces == 0) {
		cout << "No bounce predicted. Not moving\n" << endl;
		return false;
	}

	return true;
}

/*
 * Checks to see if the observation is new (updated)
 *
 * The blobs need to be at least tol = 1e-3 apart from each other in distance
 *
 */
bool check_new_obs(const vec3 & obs) {

	static vec3 last_obs = zeros<vec>(3);
	static const double tol = 1e-3;

	if (norm(obs - last_obs) > tol) {
		last_obs = obs;
		return true;
	}
	return false;
}

/*
 * Friend function that exposes Player's racket strategy
 *
 */
racket* send_racket_strategy(const vec7 & qinit, const vec6 & ball_state, const double T) {

	EKF filter = init_filter();
	mat66 P; P.eye();
	filter.set_prior(ball_state,P);

	Player robot = Player(qinit,filter);
	mat balls_pred = filter.predict_path(dt,(int)(T/dt));

	//cout << filter.get_mean() << endl;
	return robot.calc_racket_strategy(balls_pred);
}


/*
 * Create the desired racket structure for the optimization
 * to be performed in C
 */
racket* make_c_strategy(const mat & pos, const mat & vel, const mat & normal) {

	int N = pos.n_cols;
	double* val;
	val = (double*)malloc(sizeof(double));

	double** cpos = my_matrix(0,NCART,0,N);
	double** cvel = my_matrix(0,NCART,0,N);
	double** cnormal = my_matrix(0,NCART,0,N);

	for (int i = 0; i < N; i++) {
		for (int j = 0; j < NCART; j++) {
			cpos[j][i] = pos(j,i);
			cvel[j][i] = vel(j,i);
			cnormal[j][i] = normal(j,i);
		}
	}
	racket* params = (racket*)malloc(sizeof(racket));
	params->pos = cpos;
	params->vel = cvel;
	params->normal = cnormal;
	params->Nmax = N;

	return params;
}

/*
 * Set upper and lower bounds on the optimization.
 * First loads the joint limits and then
 */
void set_bounds(double *lb, double *ub, double SLACK, double Tmax) {

	read_joint_limits(lb,ub);
	// lower bounds and upper bounds for qf are the joint limits
	for (int i = 0; i < NDOF; i++) {
		ub[i] -= SLACK;
		lb[i] += SLACK;
		ub[i+NDOF] = MAX_VEL;
		lb[i+NDOF] = -MAX_VEL;
	}
	// constraints on final time
	ub[2*NDOF] = Tmax;
	lb[2*NDOF] = 0.0;
}

/*
 * Allocate memory for a simple double array structure
 * in one chunk.
 *
 * Puts some info about matrix size into (0,0) and (0,1) entries
 *
 * From numerical recipes.
 */
double** my_matrix(int nrl, int nrh, int ncl, int nch) {

	static const int NR = 0;
	static const int NC = 1;
	static const int N_MAT_INFO = 3;

	double *chunk;
	int info = 0;

	if (nrl == 1 && ncl == 1) {
		info = 1;
	}

	double **m = (double **) calloc((size_t) (nrh-nrl+1+info), sizeof(double*));

	if (info) {
		m[0] = (double *) calloc((size_t) N_MAT_INFO, sizeof(double));
		m[0][NR] = nrh-nrl+1;
		m[0][NC] = nch-ncl+1;
	}
	else {
		m -= nrl;
	}

	chunk = (double *) calloc( (size_t) (nrh-nrl+1) * (nch-ncl+1), sizeof(double));

	for(int i = nrl ; i <= nrh; i++) {
		m[i] = (double *) &(chunk[(i-nrl)*(nch-ncl+1)]);
		m[i] -= ncl;
	}
	return m;
}<|MERGE_RESOLUTION|>--- conflicted
+++ resolved
@@ -11,12 +11,9 @@
 #include "constants.h"
 #include "tabletennis.h"
 #include "kalman.h"
+#include "optimpoly.h"
 #include "player.hpp"
-<<<<<<< HEAD
-=======
-#include "optimpoly.h"
 #include "kinematics.h"
->>>>>>> 9fd74b32
 #include <thread>
 #include "stdlib.h"
 
@@ -36,16 +33,21 @@
 
 	ball_land_des(X) = 0.0;
 	ball_land_des(Y) = dist_to_table - 3*table_length/4;
-
 	q_rest_des = q0;
 
-	optim_params = (optim*)malloc(sizeof(optim));
-	for (int i = 0; i < NDOF; i++) {
-		optim_params->qf[i] = q0(i);
-		optim_params->qfdot[i] = 0.0;
-		optim_params->T = 0.5;
-		optim_params->update = false;
-	}
+	int N = 100;
+	double** pos = my_matrix(0,NCART,0,N);
+	double** vel = my_matrix(0,NCART,0,N);
+	double** normal = my_matrix(0,NCART,0,N);
+	racket_params = {pos, vel, normal, N};
+
+	double* qzerodot = (double*)calloc(NDOF,sizeof(double));
+	double* qzero = (double*)malloc(NDOF*sizeof(double));
+
+	for (int i = 0; i < NDOF; i++)
+		qzero[i] = q_rest_des(i);
+
+	optim_params = {qzero, qzerodot, 0.5, false};
 
 	moving = false;
 
@@ -186,30 +188,43 @@
  */
 void Player::calc_optim_param(const joint & qact) {
 
-	int N = 100;
-	double dt = 0.02;
 	vec6 state_est = filter.get_mean();
+	static mat balls_pred = zeros<mat>(6,racket_params.Nmax);
 
 	// if ball is fast enough and robot is not moving consider optimization
 	if (!moving && state_est(Y) > (dist_to_table - table_length/2) && state_est(DY) > 1.0) {
-
-		mat balls_pred = filter.predict_path(dt,N);
-
+		predict_ball(balls_pred);
 		if (check_legal_ball(balls_pred)) { // ball is legal
 			moving = true;
-			racket *racket_params = calc_racket_strategy(balls_pred);
-			coptim *coparams = setup_coparam(qact);
+			calc_racket_strategy(balls_pred);
+			coptim coparams = setup_coparam(qact);
 			// run optimization in another thread
-			thread my_thread(&nlopt_optim_poly_run,coparams,racket_params,optim_params);
+			thread my_thread(&nlopt_optim_poly_run,
+					&coparams,&racket_params,&optim_params);
 		}
 	}
 }
 
 /*
+ * Predict ball with the models fed into the filter
+ *
+ * Number of prediction steps is given by Nmax in racket
+ * parameters
+ *
+ */
+void Player::predict_ball(mat & balls_pred) {
+
+	static const double dt = 0.02;
+	static int N = racket_params.Nmax;
+
+	balls_pred = filter.predict_path(dt,N);
+}
+
+/*
  * Setup the coparameters for the optimization
  *
  */
-coptim* Player::setup_coparam(const joint & qact) const {
+coptim Player::setup_coparam(const joint & qact) const {
 
 	double *lb = (double*)calloc(OPTIM_DIM,sizeof(double));
 	double *ub = (double*)calloc(OPTIM_DIM,sizeof(double));
@@ -217,6 +232,7 @@
 	coptim *coparams = (coptim*)malloc(sizeof(coptim));
 	double Tmax = 1.0;
 	set_bounds(lb,ub,SLACK,Tmax);
+
 	for (int i = 0; i < NDOF; i++) {
 		coparams->q0[i] = qact.q(i);
 		coparams->q0dot[i] = qact.qd(i);
@@ -227,7 +243,7 @@
 	}
 	free(lb);
 	free(ub);
-	return coparams;
+	return *coparams;
 
 }
 
@@ -246,9 +262,9 @@
 	static mat Q_des, Qd_des, Qdd_des;
 
 	// this should be only for MPC?
-	if (optim_params->update) {
+	if (optim_params.update) {
 		moving = true;
-		optim_params->update = false;
+		optim_params.update = false;
 		generate_strike(qact,Q_des,Qd_des,Qdd_des);
 		// call polynomial generation
 	}
@@ -279,9 +295,9 @@
 	// first create hitting polynomials
 	vec7 a2, a3;
 	vec7 b2, b3; // for returning
-	double T = optim_params->T;
-	vec7 qf(optim_params->qf);
-	vec7 qfdot(optim_params->qfdot);
+	double T = optim_params.T;
+	vec7 qf(optim_params.qf);
+	vec7 qfdot(optim_params.qfdot);
 	vec7 qnow = qact.q;
 	vec7 qdnow = qact.qd;
 	a3 = 2.0 * (qnow - qf) / pow(T,3) + (qfdot + qdnow) / pow(T,2);
@@ -312,7 +328,7 @@
  * to return it a desired point (ballLand) at a desired time (landTime)
  *
  */
-racket* Player::calc_racket_strategy(const mat & balls_predicted) {
+racket Player::calc_racket_strategy(const mat & balls_predicted) {
 
 	int N = balls_predicted.n_cols;
 	mat balls_out_vel = zeros<mat>(3,N);
@@ -323,7 +339,16 @@
 	calc_des_racket_vel(balls_predicted.rows(DX,DZ),balls_out_vel,racket_des_normal,racket_des_vel);
 
 	// place racket centre on the predicted ball
-	return make_c_strategy(balls_predicted.rows(X,Z),racket_des_normal,racket_des_vel);
+
+	for (int i = 0; i < N; i++) {
+		for (int j = 0; j < NCART; j++) {
+			racket_params.pos[j][i] = balls_predicted.rows(DX,DZ)(j,i);
+			racket_params.vel[j][i] = racket_des_vel(j,i);
+			racket_params.normal[j][i] = racket_des_normal(j,i);
+		}
+	}
+
+	return racket_params;
 }
 
 /*
@@ -468,48 +493,18 @@
  * Friend function that exposes Player's racket strategy
  *
  */
-racket* send_racket_strategy(const vec7 & qinit, const vec6 & ball_state, const double T) {
+racket send_racket_strategy(const vec7 & qinit, const vec6 & ball_state) {
 
 	EKF filter = init_filter();
 	mat66 P; P.eye();
 	filter.set_prior(ball_state,P);
 
 	Player robot = Player(qinit,filter);
-	mat balls_pred = filter.predict_path(dt,(int)(T/dt));
+	mat balls_pred = zeros<mat>(6,robot.racket_params.Nmax);
+	robot.predict_ball(balls_pred);
 
 	//cout << filter.get_mean() << endl;
 	return robot.calc_racket_strategy(balls_pred);
-}
-
-
-/*
- * Create the desired racket structure for the optimization
- * to be performed in C
- */
-racket* make_c_strategy(const mat & pos, const mat & vel, const mat & normal) {
-
-	int N = pos.n_cols;
-	double* val;
-	val = (double*)malloc(sizeof(double));
-
-	double** cpos = my_matrix(0,NCART,0,N);
-	double** cvel = my_matrix(0,NCART,0,N);
-	double** cnormal = my_matrix(0,NCART,0,N);
-
-	for (int i = 0; i < N; i++) {
-		for (int j = 0; j < NCART; j++) {
-			cpos[j][i] = pos(j,i);
-			cvel[j][i] = vel(j,i);
-			cnormal[j][i] = normal(j,i);
-		}
-	}
-	racket* params = (racket*)malloc(sizeof(racket));
-	params->pos = cpos;
-	params->vel = cvel;
-	params->normal = cnormal;
-	params->Nmax = N;
-
-	return params;
 }
 
 /*
